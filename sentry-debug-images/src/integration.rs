use std::borrow::Cow;
use std::sync::LazyLock;

use sentry_core::protocol::{DebugMeta, Event};
use sentry_core::{ClientOptions, Integration};
use std::sync::LazyLock;

static DEBUG_META: LazyLock<DebugMeta> = LazyLock::new(|| DebugMeta {
    images: crate::debug_images(),
    ..Default::default()
});

/// The Sentry Debug Images Integration.
pub struct DebugImagesIntegration {
    filter: Box<dyn Fn(&Event<'_>) -> bool + Send + Sync>,
}

impl DebugImagesIntegration {
    /// Creates a new Debug Images Integration.
    pub fn new() -> Self {
        Self::default()
    }

    /// Sets a custom filter function.
    ///
    /// The filter specified which [`Event`]s should get debug images.
    #[must_use]
    pub fn filter<F>(mut self, filter: F) -> Self
    where
        F: Fn(&Event<'_>) -> bool + Send + Sync + 'static,
    {
        self.filter = Box::new(filter);
        self
    }
}

impl Default for DebugImagesIntegration {
    fn default() -> Self {
        LazyLock::force(&DEBUG_META);
        Self {
            filter: Box::new(|_| true),
        }
    }
}

impl std::fmt::Debug for DebugImagesIntegration {
    fn fmt(&self, f: &mut std::fmt::Formatter<'_>) -> std::fmt::Result {
        #[derive(Debug)]
        struct Filter;
        f.debug_struct("DebugImagesIntegration")
            .field("filter", &Filter)
            .finish()
    }
}

impl Integration for DebugImagesIntegration {
    fn name(&self) -> &'static str {
        "debug-images"
    }

    fn process_event(
        &self,
        mut event: Event<'static>,
        _opts: &ClientOptions,
    ) -> Option<Event<'static>> {
<<<<<<< HEAD
=======
        static DEBUG_META: LazyLock<DebugMeta> = LazyLock::new(|| DebugMeta {
            images: crate::debug_images(),
            ..Default::default()
        });

>>>>>>> 4db8c351
        if event.debug_meta.is_empty() && (self.filter)(&event) {
            event.debug_meta = Cow::Borrowed(&DEBUG_META);
        }

        Some(event)
    }
}<|MERGE_RESOLUTION|>--- conflicted
+++ resolved
@@ -63,14 +63,6 @@
         mut event: Event<'static>,
         _opts: &ClientOptions,
     ) -> Option<Event<'static>> {
-<<<<<<< HEAD
-=======
-        static DEBUG_META: LazyLock<DebugMeta> = LazyLock::new(|| DebugMeta {
-            images: crate::debug_images(),
-            ..Default::default()
-        });
-
->>>>>>> 4db8c351
         if event.debug_meta.is_empty() && (self.filter)(&event) {
             event.debug_meta = Cow::Borrowed(&DEBUG_META);
         }
