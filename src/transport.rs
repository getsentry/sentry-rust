--- conflicted
+++ resolved
@@ -122,7 +122,6 @@
     }
 }
 
-<<<<<<< HEAD
 macro_rules! implement_http_transport {
     (
         $(#[$attr:meta])*
@@ -200,77 +199,6 @@
             }
         }
     }
-=======
-/// # Panics
-///
-/// Panics if the OS fails to create thread.
-fn spawn_http_sender(
-    client: Client,
-    receiver: Receiver<Option<Event<'static>>>,
-    dsn: Dsn,
-    signal: Arc<Condvar>,
-    shutdown_immediately: Arc<AtomicBool>,
-    queue_size: Arc<Mutex<usize>>,
-    user_agent: String,
-) -> JoinHandle<()> {
-    let mut disabled = SystemTime::now();
-
-    thread::Builder::new()
-        .name("sentry-transport".to_string())
-        .spawn(move || {
-            let url = dsn.store_api_url().to_string();
-
-            while let Some(event) = receiver.recv().unwrap_or(None) {
-                // on drop we want to not continue processing the queue.
-                if shutdown_immediately.load(Ordering::SeqCst) {
-                    let mut size = queue_size.lock().unwrap();
-                    *size = 0;
-                    signal.notify_all();
-                    break;
-                }
-
-                // while we are disabled due to rate limits, skip
-                let now = SystemTime::now();
-                if let Ok(time_left) = disabled.duration_since(now) {
-                    sentry_debug!(
-                        "Skipping event send because we're disabled due to rate limits for {}s",
-                        time_left.as_secs()
-                    );
-                    continue;
-                }
-
-                match client
-                    .post(url.as_str())
-                    .json(&event)
-                    .header("X-Sentry-Auth", dsn.to_auth(Some(&user_agent)).to_string())
-                    .send()
-                {
-                    Ok(resp) => {
-                        if resp.status() == 429 {
-                            if let Some(retry_after) = resp
-                                .headers()
-                                .get(RETRY_AFTER)
-                                .and_then(|x| x.to_str().ok())
-                                .and_then(parse_retry_after)
-                            {
-                                disabled = retry_after;
-                            }
-                        }
-                    }
-                    Err(err) => {
-                        sentry_debug!("Failed to send event: {}", err);
-                    }
-                }
-
-                let mut size = queue_size.lock().unwrap();
-                *size -= 1;
-                if *size == 0 {
-                    signal.notify_all();
-                }
-            }
-        })
-        .unwrap() // TODO: Panic, change API to return Result?
->>>>>>> 0c83274f
 }
 
 #[cfg(feature = "with_reqwest_transport")]
@@ -304,59 +232,61 @@
 
         let mut disabled = SystemTime::now();
 
-        thread::spawn(move || {
-            sentry_debug!("spawning reqwest transport");
-            let url = dsn.store_api_url().to_string();
-
-            while let Some(event) = receiver.recv().unwrap_or(None) {
-                // on drop we want to not continue processing the queue.
-                if shutdown_immediately.load(Ordering::SeqCst) {
-                    let mut size = queue_size.lock().unwrap();
-                    *size = 0;
-                    signal.notify_all();
-                    break;
-                }
-
-                // while we are disabled due to rate limits, skip
-                let now = SystemTime::now();
-                if let Ok(time_left) = disabled.duration_since(now) {
-                    sentry_debug!(
-                        "Skipping event send because we're disabled due to rate limits for {}s",
-                        time_left.as_secs()
-                    );
-                    continue;
-                }
-
-                match client
-                    .post(url.as_str())
-                    .json(&event)
-                    .header("X-Sentry-Auth", dsn.to_auth(Some(&user_agent)).to_string())
-                    .send()
-                {
-                    Ok(resp) => {
-                        if resp.status() == 429 {
-                            if let Some(retry_after) = resp
-                                .headers()
-                                .get(RETRY_AFTER)
-                                .and_then(|x| x.to_str().ok())
-                                .and_then(parse_retry_after)
-                            {
-                                disabled = retry_after;
+        thread::Builder::new()
+            .name("sentry-transport".to_string())
+            .spawn(move || {
+                sentry_debug!("spawning reqwest transport");
+                let url = dsn.store_api_url().to_string();
+
+                while let Some(event) = receiver.recv().unwrap_or(None) {
+                    // on drop we want to not continue processing the queue.
+                    if shutdown_immediately.load(Ordering::SeqCst) {
+                        let mut size = queue_size.lock().unwrap();
+                        *size = 0;
+                        signal.notify_all();
+                        break;
+                    }
+
+                    // while we are disabled due to rate limits, skip
+                    let now = SystemTime::now();
+                    if let Ok(time_left) = disabled.duration_since(now) {
+                        sentry_debug!(
+                            "Skipping event send because we're disabled due to rate limits for {}s",
+                            time_left.as_secs()
+                        );
+                        continue;
+                    }
+
+                    match client
+                        .post(url.as_str())
+                        .json(&event)
+                        .header("X-Sentry-Auth", dsn.to_auth(Some(&user_agent)).to_string())
+                        .send()
+                    {
+                        Ok(resp) => {
+                            if resp.status() == 429 {
+                                if let Some(retry_after) = resp
+                                    .headers()
+                                    .get(RETRY_AFTER)
+                                    .and_then(|x| x.to_str().ok())
+                                    .and_then(parse_retry_after)
+                                {
+                                    disabled = retry_after;
+                                }
                             }
                         }
-                    }
-                    Err(err) => {
-                        sentry_debug!("Failed to send event: {}", err);
-                    }
-                }
-
-                let mut size = queue_size.lock().unwrap();
-                *size -= 1;
-                if *size == 0 {
-                    signal.notify_all();
-                }
-            }
-        })
+                        Err(err) => {
+                            sentry_debug!("Failed to send event: {}", err);
+                        }
+                    }
+
+                    let mut size = queue_size.lock().unwrap();
+                    *size -= 1;
+                    if *size == 0 {
+                        signal.notify_all();
+                    }
+                }
+            }).unwrap()
     }
 }
 
