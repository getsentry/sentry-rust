use std::borrow::Cow;
use std::collections::{HashMap, VecDeque};
use std::fmt;
#[cfg(feature = "release-health")]
use std::sync::Mutex;
use std::sync::{Arc, PoisonError, RwLock};

use crate::performance::TransactionOrSpan;
use crate::protocol::{
    Attachment, Breadcrumb, Context, Event, Level, TraceContext, Transaction, User, Value,
};
#[cfg(feature = "UNSTABLE_logs")]
use crate::protocol::{Log, LogAttribute};
#[cfg(feature = "release-health")]
use crate::session::Session;
use crate::{Client, SentryTrace, TraceHeader, TraceHeadersIter};

#[derive(Debug)]
pub struct Stack {
    top: StackLayer,
    layers: Vec<StackLayer>,
}

pub type EventProcessor = Arc<dyn Fn(Event<'static>) -> Option<Event<'static>> + Send + Sync>;

/// Holds contextual data for the current scope.
///
/// The scope is an object that can be cloned efficiently and stores data that
/// is locally relevant to an event.  For instance the scope will hold recorded
/// breadcrumbs and similar information.
///
/// The scope can be interacted with in two ways:
///
/// 1. the scope is routinely updated with information by functions such as
///    [`add_breadcrumb`] which will modify the currently top-most scope.
/// 2. the topmost scope can also be configured through the [`configure_scope`]
///    method.
///
/// Note that the scope can only be modified but not inspected.  Only the
/// client can use the scope to extract information currently.
///
/// [`add_breadcrumb`]: fn.add_breadcrumb.html
/// [`configure_scope`]: fn.configure_scope.html
#[derive(Clone, Default)]
pub struct Scope {
    pub(crate) level: Option<Level>,
    pub(crate) fingerprint: Option<Arc<[Cow<'static, str>]>>,
    pub(crate) transaction: Option<Arc<str>>,
    pub(crate) breadcrumbs: Arc<VecDeque<Breadcrumb>>,
    pub(crate) user: Option<Arc<User>>,
    pub(crate) extra: Arc<HashMap<String, Value>>,
    pub(crate) tags: Arc<HashMap<String, String>>,
    pub(crate) contexts: Arc<HashMap<String, Context>>,
    pub(crate) event_processors: Arc<Vec<EventProcessor>>,
    #[cfg(feature = "release-health")]
    pub(crate) session: Arc<Mutex<Option<Session>>>,
    pub(crate) span: Arc<Option<TransactionOrSpan>>,
    pub(crate) attachments: Arc<Vec<Attachment>>,
    pub(crate) propagation_context: SentryTrace,
}

impl fmt::Debug for Scope {
    fn fmt(&self, f: &mut fmt::Formatter<'_>) -> fmt::Result {
        let mut debug_struct = f.debug_struct("Scope");
        debug_struct
            .field("level", &self.level)
            .field("fingerprint", &self.fingerprint)
            .field("transaction", &self.transaction)
            .field("breadcrumbs", &self.breadcrumbs)
            .field("user", &self.user)
            .field("extra", &self.extra)
            .field("tags", &self.tags)
            .field("contexts", &self.contexts)
            .field("event_processors", &self.event_processors.len());

        #[cfg(feature = "release-health")]
        debug_struct.field("session", &self.session);

        debug_struct
            .field("span", &self.span)
            .field("attachments", &self.attachments.len())
            .field("propagation_context", &self.propagation_context)
            .finish()
    }
}

#[derive(Debug, Clone)]
pub struct StackLayer {
    pub client: Option<Arc<Client>>,
    pub scope: Arc<Scope>,
}

impl Stack {
    pub fn from_client_and_scope(client: Option<Arc<Client>>, scope: Arc<Scope>) -> Stack {
        Stack {
            top: StackLayer { client, scope },
            layers: vec![],
        }
    }

    pub fn push(&mut self) {
        let layer = self.top.clone();
        self.layers.push(layer);
    }

    pub fn pop(&mut self) {
        if self.layers.is_empty() {
            panic!("Pop from empty stack");
        }
        self.top = self.layers.pop().unwrap();
    }

    #[inline(always)]
    pub fn top(&self) -> &StackLayer {
        &self.top
    }

    #[inline(always)]
    pub fn top_mut(&mut self) -> &mut StackLayer {
        &mut self.top
    }

    pub fn depth(&self) -> usize {
        self.layers.len()
    }
}

/// A scope guard.
///
/// This is returned from [`Hub::push_scope`] and will automatically pop the
/// scope on drop.
///
/// [`Hub::push_scope`]: struct.Hub.html#method.with_scope
#[derive(Default)]
pub struct ScopeGuard(pub(crate) Option<(Arc<RwLock<Stack>>, usize)>);

impl fmt::Debug for ScopeGuard {
    fn fmt(&self, f: &mut fmt::Formatter<'_>) -> fmt::Result {
        write!(f, "ScopeGuard")
    }
}

impl Drop for ScopeGuard {
    fn drop(&mut self) {
        if let Some((stack, depth)) = self.0.take() {
            let popped_depth = {
                let mut stack = stack.write().unwrap_or_else(PoisonError::into_inner);
                let popped_depth = stack.depth();
                stack.pop();
                popped_depth
            };
            // NOTE: We need to drop the `stack` lock before panicking, as the
            // `PanicIntegration` will want to lock the `stack` itself
            // (through `capture_event` -> `HubImpl::with`), and would thus
            // result in a deadlock.
            // Though that deadlock itself is detected by the `RwLock` (on macOS)
            // and results in its own panic: `rwlock read lock would result in deadlock`.
            // However that panic happens in the panic handler and will thus
            // ultimately result in a `thread panicked while processing panic. aborting.`
            // Long story short, we should not panic while holding the lock :-)
            if popped_depth != depth {
                panic!("Popped scope guard out of order");
            }
        }
    }
}

impl Scope {
    /// Clear the scope.
    ///
    /// By default a scope will inherit all values from the higher scope.
    /// In some situations this might not be what a user wants.  Calling
    /// this method will wipe all data contained within.
    pub fn clear(&mut self) {
        *self = Default::default();
    }

    /// Deletes current breadcrumbs from the scope.
    pub fn clear_breadcrumbs(&mut self) {
        self.breadcrumbs = Default::default();
    }

    /// Sets a level override.
    pub fn set_level(&mut self, level: Option<Level>) {
        self.level = level;
    }

    /// Sets the fingerprint.
    pub fn set_fingerprint(&mut self, fingerprint: Option<&[&str]>) {
        self.fingerprint =
            fingerprint.map(|fp| fp.iter().map(|s| Cow::Owned((*s).into())).collect())
    }

    /// Sets the transaction.
    pub fn set_transaction(&mut self, transaction: Option<&str>) {
        self.transaction = transaction.map(Arc::from);
        if let Some(name) = transaction {
            let trx = match self.span.as_ref() {
                Some(TransactionOrSpan::Span(span)) => &span.transaction,
                Some(TransactionOrSpan::Transaction(trx)) => &trx.inner,
                _ => return,
            };

            if let Some(trx) = trx.lock().unwrap().transaction.as_mut() {
                trx.name = Some(name.into());
            }
        }
    }

    /// Sets the user for the current scope.
    pub fn set_user(&mut self, user: Option<User>) {
        self.user = user.map(Arc::new);
    }

    /// Retrieves the user of the current scope.
    pub fn user(&self) -> Option<&User> {
        self.user.as_deref()
    }

    /// Sets a tag to a specific value.
    pub fn set_tag<V: ToString>(&mut self, key: &str, value: V) {
        Arc::make_mut(&mut self.tags).insert(key.to_string(), value.to_string());
    }

    /// Removes a tag.
    ///
    /// If the tag is not set, does nothing.
    pub fn remove_tag(&mut self, key: &str) {
        Arc::make_mut(&mut self.tags).remove(key);
    }

    /// Sets a context for a key.
    pub fn set_context<C: Into<Context>>(&mut self, key: &str, value: C) {
        Arc::make_mut(&mut self.contexts).insert(key.to_string(), value.into());
    }

    /// Removes a context for a key.
    pub fn remove_context(&mut self, key: &str) {
        Arc::make_mut(&mut self.contexts).remove(key);
    }

    /// Sets a extra to a specific value.
    pub fn set_extra(&mut self, key: &str, value: Value) {
        Arc::make_mut(&mut self.extra).insert(key.to_string(), value);
    }

    /// Removes a extra.
    pub fn remove_extra(&mut self, key: &str) {
        Arc::make_mut(&mut self.extra).remove(key);
    }

    /// Add an event processor to the scope.
    pub fn add_event_processor<F>(&mut self, f: F)
    where
        F: Fn(Event<'static>) -> Option<Event<'static>> + Send + Sync + 'static,
    {
        Arc::make_mut(&mut self.event_processors).push(Arc::new(f));
    }

    /// Adds an attachment to the scope
    pub fn add_attachment(&mut self, attachment: Attachment) {
        Arc::make_mut(&mut self.attachments).push(attachment);
    }

    /// Clears attachments from the scope
    pub fn clear_attachments(&mut self) {
        Arc::make_mut(&mut self.attachments).clear();
    }

    /// Applies the contained scoped data to fill an event.
    pub fn apply_to_event(&self, mut event: Event<'static>) -> Option<Event<'static>> {
        // TODO: event really should have an optional level
        if self.level.is_some() {
            event.level = self.level.unwrap();
        }

        if event.user.is_none() {
            if let Some(user) = self.user.as_deref() {
                event.user = Some(user.clone());
            }
        }

        event.breadcrumbs.extend(self.breadcrumbs.iter().cloned());
        event
            .extra
            .extend(self.extra.iter().map(|(k, v)| (k.to_owned(), v.to_owned())));
        event
            .tags
            .extend(self.tags.iter().map(|(k, v)| (k.to_owned(), v.to_owned())));
        event.contexts.extend(
            self.contexts
                .iter()
                .map(|(k, v)| (k.to_owned(), v.to_owned())),
        );

        if let Some(span) = self.span.as_ref() {
            span.apply_to_event(&mut event);
        } else {
            self.apply_propagation_context(&mut event);
        }

        if event.transaction.is_none() {
            if let Some(txn) = self.transaction.as_deref() {
                event.transaction = Some(txn.to_owned());
            }
        }

        if event.fingerprint.len() == 1
            && (event.fingerprint[0] == "{{ default }}" || event.fingerprint[0] == "{{default}}")
        {
            if let Some(fp) = self.fingerprint.as_deref() {
                event.fingerprint = Cow::Owned(fp.to_owned());
            }
        }

        for processor in self.event_processors.as_ref() {
            let id = event.event_id;
            event = match processor(event) {
                Some(event) => event,
                None => {
                    sentry_debug!("event processor dropped event {}", id);
                    return None;
                }
            }
        }

        Some(event)
    }

    /// Applies the contained scoped data to fill a transaction.
    pub fn apply_to_transaction(&self, transaction: &mut Transaction<'static>) {
        if transaction.user.is_none() {
            if let Some(user) = self.user.as_deref() {
                transaction.user = Some(user.clone());
            }
        }

        transaction
            .extra
            .extend(self.extra.iter().map(|(k, v)| (k.to_owned(), v.to_owned())));
        transaction
            .tags
            .extend(self.tags.iter().map(|(k, v)| (k.to_owned(), v.to_owned())));
        transaction.contexts.extend(
            self.contexts
                .iter()
                .map(|(k, v)| (k.to_owned(), v.to_owned())),
        );
    }

    /// Applies the contained scoped data to a log, setting the `trace_id` and certain default
    /// attributes.
    #[cfg(feature = "UNSTABLE_logs")]
    pub fn apply_to_log(&self, log: &mut Log, send_default_pii: bool) {
        if let Some(span) = self.span.as_ref() {
            log.trace_id = Some(span.get_trace_context().trace_id);
        } else {
            log.trace_id = Some(self.propagation_context.trace_id);
        }

        if !log.attributes.contains_key("sentry.trace.parent_span_id") {
            if let Some(span) = self.get_span() {
                let span_id = match span {
                    crate::TransactionOrSpan::Transaction(transaction) => {
                        transaction.get_trace_context().span_id
                    }
                    crate::TransactionOrSpan::Span(span) => span.get_span_id(),
                };
                log.attributes.insert(
                    "parent_span_id".to_owned(),
                    LogAttribute(span_id.to_string().into()),
                );
            }
        }

        if send_default_pii {
<<<<<<< HEAD
            if !log.attributes.contains_key("user.id") {
                if let Some(id) = self.user().and_then(|user| user.id.as_ref()) {
                    log.attributes
                        .insert("user.id".to_owned(), LogAttribute(id.to_owned().into()));
                }
            }

            if !log.attributes.contains_key("user.name") {
                if let Some(name) = self.user().and_then(|user| user.username.as_ref()) {
                    log.attributes
                        .insert("user.name".to_owned(), LogAttribute(name.to_owned().into()));
                }
            }

            if !log.attributes.contains_key("user.email") {
                if let Some(email) = self.user().and_then(|user| user.email.as_ref()) {
                    log.attributes.insert(
                        "user.email".to_owned(),
                        LogAttribute(email.to_owned().into()),
                    );
=======
            if let Some(user) = self.user.as_ref() {
                if !log.attributes.contains_key("user.id") {
                    if let Some(id) = user.id.as_ref() {
                        log.attributes
                            .insert("user.id".to_owned(), LogAttribute(id.to_owned().into()));
                    }
                }

                if !log.attributes.contains_key("user.name") {
                    if let Some(name) = user.username.as_ref() {
                        log.attributes
                            .insert("user.name".to_owned(), LogAttribute(name.to_owned().into()));
                    }
                }

                if !log.attributes.contains_key("user.email") {
                    if let Some(email) = user.email.as_ref() {
                        log.attributes.insert(
                            "user.email".to_owned(),
                            LogAttribute(email.to_owned().into()),
                        );
                    }
>>>>>>> d668e7d2
                }
            }
        }
    }

    /// Set the given [`TransactionOrSpan`] as the active span for this scope.
    pub fn set_span(&mut self, span: Option<TransactionOrSpan>) {
        self.span = Arc::new(span);
    }

    /// Returns the currently active span.
    pub fn get_span(&self) -> Option<TransactionOrSpan> {
        self.span.as_ref().clone()
    }

    #[allow(unused_variables)]
    pub(crate) fn update_session_from_event(&self, event: &Event<'static>) {
        #[cfg(feature = "release-health")]
        if let Some(session) = self.session.lock().unwrap().as_mut() {
            session.update_from_event(event);
        }
    }

    pub(crate) fn apply_propagation_context(&self, event: &mut Event<'_>) {
        if event.contexts.contains_key("trace") {
            return;
        }

        let context = TraceContext {
            trace_id: self.propagation_context.trace_id,
            span_id: self.propagation_context.span_id,
            ..Default::default()
        };
        event.contexts.insert("trace".into(), context.into());
    }

    /// Returns the headers needed for distributed tracing.
    pub fn iter_trace_propagation_headers(&self) -> impl Iterator<Item = TraceHeader> {
        if let Some(span) = self.get_span() {
            span.iter_headers()
        } else {
            let data = SentryTrace::new(
                self.propagation_context.trace_id,
                self.propagation_context.span_id,
                None,
            );
            TraceHeadersIter::new(data.to_string())
        }
    }
}<|MERGE_RESOLUTION|>--- conflicted
+++ resolved
@@ -374,28 +374,6 @@
         }
 
         if send_default_pii {
-<<<<<<< HEAD
-            if !log.attributes.contains_key("user.id") {
-                if let Some(id) = self.user().and_then(|user| user.id.as_ref()) {
-                    log.attributes
-                        .insert("user.id".to_owned(), LogAttribute(id.to_owned().into()));
-                }
-            }
-
-            if !log.attributes.contains_key("user.name") {
-                if let Some(name) = self.user().and_then(|user| user.username.as_ref()) {
-                    log.attributes
-                        .insert("user.name".to_owned(), LogAttribute(name.to_owned().into()));
-                }
-            }
-
-            if !log.attributes.contains_key("user.email") {
-                if let Some(email) = self.user().and_then(|user| user.email.as_ref()) {
-                    log.attributes.insert(
-                        "user.email".to_owned(),
-                        LogAttribute(email.to_owned().into()),
-                    );
-=======
             if let Some(user) = self.user.as_ref() {
                 if !log.attributes.contains_key("user.id") {
                     if let Some(id) = user.id.as_ref() {
@@ -418,7 +396,6 @@
                             LogAttribute(email.to_owned().into()),
                         );
                     }
->>>>>>> d668e7d2
                 }
             }
         }
