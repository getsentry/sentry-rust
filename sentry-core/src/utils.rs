--- conflicted
+++ resolved
@@ -1,7 +1,4 @@
 //! Useful utilities for working with events.
-
-<<<<<<< HEAD
-use crate::protocol::DebugImage;
 
 /// Parse the types name from `Debug` output.
 ///
@@ -38,100 +35,4 @@
 
     let err = sentry_types::ParseDsnError::from(sentry_types::ParseProjectIdError::EmptyValue);
     assert_eq!(&parse(&err), "InvalidProjectId");
-}
-
-#[cfg(feature = "with_debug_meta")]
-mod findshlibs_support {
-    use super::*;
-
-    #[cfg(unix)]
-    pub fn find_shlibs() -> Option<Vec<DebugImage>> {
-        if !TARGET_SUPPORTED {
-            return None;
-        }
-
-        use crate::internals::Uuid;
-        use crate::protocol::debugid::DebugId;
-        use crate::protocol::SymbolicDebugImage;
-        use findshlibs::{
-            Segment, SharedLibrary, SharedLibraryId, TargetSharedLibrary, TARGET_SUPPORTED,
-        };
-        use std::env;
-
-        let mut rv = vec![];
-        TargetSharedLibrary::each(|shlib| {
-            let maybe_debug_id = shlib.id().and_then(|id| match id {
-                SharedLibraryId::Uuid(bytes) => Some(DebugId::from_uuid(Uuid::from_bytes(bytes))),
-                SharedLibraryId::GnuBuildId(ref id) => DebugId::from_guid_age(&id[..16], 0).ok(),
-            });
-
-            let debug_id = match maybe_debug_id {
-                Some(debug_id) => debug_id,
-                None => return,
-            };
-
-            let mut lowest_addr = !0;
-            let mut lowest_vmaddr = !0;
-            let mut highest_addr = 0;
-
-            for seg in shlib.segments() {
-                if !seg.is_code() {
-                    continue;
-                }
-                let svma: u64 = seg.stated_virtual_memory_address().0 as u64;
-                let avma: u64 = seg.actual_virtual_memory_address(shlib).0 as u64;
-                if lowest_addr > avma {
-                    lowest_addr = avma;
-                }
-                if highest_addr < avma {
-                    highest_addr = avma;
-                }
-                if lowest_vmaddr > svma {
-                    lowest_vmaddr = svma;
-                }
-            }
-
-            let mut name = shlib.name().to_string_lossy().to_string();
-            if name == "" {
-                name = env::current_exe()
-                    .map(|x| x.display().to_string())
-                    .unwrap_or_else(|_| "<main>".to_string());
-            }
-
-            rv.push(
-                SymbolicDebugImage {
-                    name,
-                    arch: None,
-                    image_addr: lowest_addr.into(),
-                    image_size: highest_addr - lowest_addr,
-                    image_vmaddr: lowest_vmaddr.into(),
-                    id: debug_id,
-                }
-                .into(),
-            );
-        });
-
-        Some(rv)
-    }
-
-    #[cfg(not(unix))]
-    pub fn find_shlibs() -> Option<Vec<DebugImage>> {
-        None
-    }
-}
-
-#[cfg(not(feature = "with_debug_meta"))]
-mod findshlibs_support {
-    use super::*;
-    pub fn find_shlibs() -> Option<Vec<DebugImage>> {
-        None
-    }
-}
-
-/// Returns the loaded debug images.
-pub fn debug_images() -> Vec<DebugImage> {
-    findshlibs_support::find_shlibs().unwrap_or_else(Vec::new)
-}
-=======
-// NOTE: file left empty, to avoid merge conflicts with other PRs.
->>>>>>> 6797418f
+}