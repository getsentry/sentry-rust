//! Useful utilities for working with events.

<<<<<<< HEAD
/// Split the str into a typename and optional module prefix.
///
/// # Examples
///
/// ```
/// use sentry_core::utils::parse_type_name;
///
/// let parsed = parse_type_name(std::any::type_name::<Vec<Option<usize>>>());
/// assert_eq!(parsed, (Some("alloc::vec".into()), "Vec<core::option::Option<usize>>".into()));
/// ```
pub fn parse_type_name(mut type_name: &str) -> (Option<String>, String) {
    let is_dyn = type_name.starts_with("dyn ");
    if is_dyn {
        type_name = &type_name[4..];
    }
    let name = |ty| {
        let mut name = if is_dyn {
            String::from("dyn ")
        } else {
            String::new()
        };
        name.push_str(ty);
        name
    };

    // The nesting level of `</>` brackets for type parameters.
    let mut param_level = 0usize;
    // If we have just seen a `:`.
    let mut in_colon = false;
    // We iterate back to front, looking for the first `::` module separator
    // that is not inside a type parameter.
    for (i, c) in type_name.chars().rev().enumerate() {
        match c {
            '>' => {
                param_level += 1;
                in_colon = false;
            }
            '<' => {
                param_level = param_level.saturating_sub(1);
                in_colon = false;
            }
            ':' if in_colon => {
                let (module, ty) = type_name.split_at(type_name.len() - i - 1);
                return (Some(module.into()), name(&ty[2..]));
            }
            ':' if param_level == 0 => in_colon = true,
            _ => in_colon = false,
        }
    }

    (None, name(type_name))
}

#[test]
fn test_parse_type_name() {
    assert_eq!(parse_type_name("JustName"), (None, "JustName".into()));
    assert_eq!(
        parse_type_name("With<Generics>"),
        (None, "With<Generics>".into()),
    );
    assert_eq!(
        parse_type_name("with::module::Path"),
        (Some("with::module".into()), "Path".into()),
    );
    assert_eq!(
        parse_type_name("with::module::Path<and::Generics>"),
        (Some("with::module".into()), "Path<and::Generics>".into()),
    );

    assert_eq!(
        parse_type_name("dyn std::error::Error"),
        (Some("std::error".into()), "dyn Error".into()),
    );
}

#[cfg(all(feature = "with_device_info", target_os = "macos"))]
mod model_support {
    use libc::c_void;
    use regex::Regex;
    use std::ptr;

    lazy_static::lazy_static! {
        static ref FAMILY_RE: Regex = Regex::new(r#"([a-zA-Z]+)\d"#).unwrap();
    }

    pub fn get_model() -> Option<String> {
        unsafe {
            let mut size = 0;
            libc::sysctlbyname(
                "hw.model\x00".as_ptr() as *const i8,
                ptr::null_mut(),
                &mut size,
                ptr::null_mut(),
                0,
            );
            let mut buf = vec![0u8; size as usize];
            libc::sysctlbyname(
                "hw.model\x00".as_ptr() as *const i8,
                buf.as_mut_ptr() as *mut c_void,
                &mut size,
                ptr::null_mut(),
                0,
            );
            Some(
                String::from_utf8_lossy(if buf.ends_with(b"\x00") {
                    &buf[..size - 1]
                } else {
                    &buf
                })
                .to_string(),
            )
        }
    }

    pub fn get_family() -> Option<String> {
        get_model()
            .as_ref()
            .and_then(|model| FAMILY_RE.captures(model))
            .and_then(|m| m.get(1))
            .map(|group| group.as_str().to_string())
    }
}

#[cfg(any(not(target_os = "macos"), not(feature = "with_device_info")))]
mod model_support {
    pub fn get_model() -> Option<String> {
        None
    }

    pub fn get_family() -> Option<String> {
        None
    }
}
=======
use crate::protocol::DebugImage;
>>>>>>> 788e6ab8

#[cfg(feature = "with_debug_meta")]
mod findshlibs_support {
    use super::*;

    #[cfg(unix)]
    pub fn find_shlibs() -> Option<Vec<DebugImage>> {
        if !TARGET_SUPPORTED {
            return None;
        }

        use crate::internals::Uuid;
        use crate::protocol::debugid::DebugId;
        use crate::protocol::SymbolicDebugImage;
        use findshlibs::{
            Segment, SharedLibrary, SharedLibraryId, TargetSharedLibrary, TARGET_SUPPORTED,
        };
        use std::env;

        let mut rv = vec![];
        TargetSharedLibrary::each(|shlib| {
            let maybe_debug_id = shlib.id().and_then(|id| match id {
                SharedLibraryId::Uuid(bytes) => Some(DebugId::from_uuid(Uuid::from_bytes(bytes))),
                SharedLibraryId::GnuBuildId(ref id) => DebugId::from_guid_age(&id[..16], 0).ok(),
            });

            let debug_id = match maybe_debug_id {
                Some(debug_id) => debug_id,
                None => return,
            };

            let mut lowest_addr = !0;
            let mut lowest_vmaddr = !0;
            let mut highest_addr = 0;

            for seg in shlib.segments() {
                if !seg.is_code() {
                    continue;
                }
                let svma: u64 = seg.stated_virtual_memory_address().0 as u64;
                let avma: u64 = seg.actual_virtual_memory_address(shlib).0 as u64;
                if lowest_addr > avma {
                    lowest_addr = avma;
                }
                if highest_addr < avma {
                    highest_addr = avma;
                }
                if lowest_vmaddr > svma {
                    lowest_vmaddr = svma;
                }
            }

            let mut name = shlib.name().to_string_lossy().to_string();
            if name == "" {
                name = env::current_exe()
                    .map(|x| x.display().to_string())
                    .unwrap_or_else(|_| "<main>".to_string());
            }

            rv.push(
                SymbolicDebugImage {
                    name,
                    arch: None,
                    image_addr: lowest_addr.into(),
                    image_size: highest_addr - lowest_addr,
                    image_vmaddr: lowest_vmaddr.into(),
                    id: debug_id,
                }
                .into(),
            );
        });

        Some(rv)
    }

    #[cfg(not(unix))]
    pub fn find_shlibs() -> Option<Vec<DebugImage>> {
        None
    }
}

#[cfg(not(feature = "with_debug_meta"))]
mod findshlibs_support {
    use super::*;
    pub fn find_shlibs() -> Option<Vec<DebugImage>> {
        None
    }
}

/// Returns the loaded debug images.
pub fn debug_images() -> Vec<DebugImage> {
    findshlibs_support::find_shlibs().unwrap_or_else(Vec::new)
}<|MERGE_RESOLUTION|>--- conflicted
+++ resolved
@@ -1,6 +1,7 @@
 //! Useful utilities for working with events.
 
-<<<<<<< HEAD
+use crate::protocol::DebugImage;
+
 /// Split the str into a typename and optional module prefix.
 ///
 /// # Examples
@@ -75,68 +76,6 @@
         (Some("std::error".into()), "dyn Error".into()),
     );
 }
-
-#[cfg(all(feature = "with_device_info", target_os = "macos"))]
-mod model_support {
-    use libc::c_void;
-    use regex::Regex;
-    use std::ptr;
-
-    lazy_static::lazy_static! {
-        static ref FAMILY_RE: Regex = Regex::new(r#"([a-zA-Z]+)\d"#).unwrap();
-    }
-
-    pub fn get_model() -> Option<String> {
-        unsafe {
-            let mut size = 0;
-            libc::sysctlbyname(
-                "hw.model\x00".as_ptr() as *const i8,
-                ptr::null_mut(),
-                &mut size,
-                ptr::null_mut(),
-                0,
-            );
-            let mut buf = vec![0u8; size as usize];
-            libc::sysctlbyname(
-                "hw.model\x00".as_ptr() as *const i8,
-                buf.as_mut_ptr() as *mut c_void,
-                &mut size,
-                ptr::null_mut(),
-                0,
-            );
-            Some(
-                String::from_utf8_lossy(if buf.ends_with(b"\x00") {
-                    &buf[..size - 1]
-                } else {
-                    &buf
-                })
-                .to_string(),
-            )
-        }
-    }
-
-    pub fn get_family() -> Option<String> {
-        get_model()
-            .as_ref()
-            .and_then(|model| FAMILY_RE.captures(model))
-            .and_then(|m| m.get(1))
-            .map(|group| group.as_str().to_string())
-    }
-}
-
-#[cfg(any(not(target_os = "macos"), not(feature = "with_device_info")))]
-mod model_support {
-    pub fn get_model() -> Option<String> {
-        None
-    }
-
-    pub fn get_family() -> Option<String> {
-        None
-    }
-}
-=======
-use crate::protocol::DebugImage;
->>>>>>> 788e6ab8
 
 #[cfg(feature = "with_debug_meta")]
 mod findshlibs_support {
