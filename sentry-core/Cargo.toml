--- conflicted
+++ resolved
@@ -32,12 +32,8 @@
 
 [dev-dependencies]
 pretty_env_logger = "0.4.0"
-<<<<<<< HEAD
 thiserror = "1.0.15"
 anyhow = "1.0.30"
 failure = "0.1.8"
 sentry-failure = { version = "0.18.0", path = "../sentry-failure" }
-=======
-sentry-failure = { version = "0.18.0", path = "../sentry-failure" }
-tokio = { version = "0.2", features = ["rt-core", "macros"] }
->>>>>>> 41e79307
+tokio = { version = "0.2", features = ["rt-core", "macros"] }