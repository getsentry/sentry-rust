--- conflicted
+++ resolved
@@ -2,7 +2,6 @@
 
 ## Unreleased
 
-<<<<<<< HEAD
 ### Breaking changes
 
 - fix(actix): capture only server errors ([#877](https://github.com/getsentry/sentry-rust/pull/877))
@@ -10,7 +9,7 @@
   - Previously, if a middleware were to process the request after the Sentry middleware and return an error, our middleware would always capture it and send it to Sentry, regardless if it was a client, server or some other kind of error.
   - With this change, we capture errors returned by middleware only if those errors can be classified as server errors.
   - There is no change in behavior when it comes to errors returned by services, in which case the Sentry middleware only captures server errors exclusively.
-=======
+
 ## Features
 
 - feat(core): add Response context ([#874](https://github.com/getsentry/sentry-rust/pull/874)) by @lcian
@@ -29,7 +28,6 @@
         .contexts
         .insert("response".to_owned(), response.into());
     ```
->>>>>>> 0336a02c
 
 ## 0.42.0
 
