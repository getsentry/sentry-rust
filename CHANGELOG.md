# Changelog

## Unreleased

### Breaking changes

- feat(log): support combined LogFilters and RecordMappings ([#914](https://github.com/getsentry/sentry-rust/pull/914)) by @lcian
  - `sentry::integrations::log::LogFilter` has been changed to a `bitflags` struct.
  - It's now possible to map a `log` record to multiple items in Sentry by combining multiple log filters in the filter, e.g. `log::Level::ERROR => LogFilter::Event | LogFilter::Log`.
<<<<<<< HEAD
  - It's also possible to use `sentry::integrations::log::RecordMapping::Combined` to map a `log` record to multiple items in Sentry.

### Behavioral changes

- ref(log): send logs by default when logs feature flag is enabled ([#915](https://github.com/getsentry/sentry-rust/pull/915))
  - If the `logs` feature flag is enabled, the default Sentry `log` logger now sends logs for all events at or above INFO.
=======
  - If using a custom `mapper` instead, it's possible to return a `Vec<sentry::integrations::log::RecordMapping>` to map a `log` record to multiple items in Sentry. 
>>>>>>> 3b78cf86

## 0.43.0

### Breaking changes

- ref(tracing): rework tracing to Sentry span name/op conversion ([#887](https://github.com/getsentry/sentry-rust/pull/887)) by @lcian
  - The `tracing` integration now uses the tracing span name as the Sentry span name by default.
  - Before this change, the span name would be set based on the `tracing` span target (`<module>::<function>` when using the `tracing::instrument` macro).
  - The `tracing` integration now uses `<span target>::<span name>` as the default Sentry span op (i.e. `<module>::<function>` when using `tracing::instrument`).
  - Before this change, the span op would be set based on the `tracing` span name.
  - Read below to learn how to customize the span name and op.
  - When upgrading, please ensure to adapt any queries, metrics or dashboards to use the new span names/ops.
- ref(tracing): use standard code attributes ([#899](https://github.com/getsentry/sentry-rust/pull/899)) by @lcian
  - Logs now carry the attributes `code.module.name`, `code.file.path` and `code.line.number` standardized in OTEL to surface the respective information, in contrast with the previously sent `tracing.module_path`, `tracing.file` and `tracing.line`.
- fix(actix): capture only server errors ([#877](https://github.com/getsentry/sentry-rust/pull/877)) by @lcian
  - The Actix integration now properly honors the `capture_server_errors` option (enabled by default), capturing errors returned by middleware only if they are server errors (HTTP status code 5xx).
  - Previously, if a middleware were to process the request after the Sentry middleware and return an error, our middleware would always capture it and send it to Sentry, regardless if it was a client, server or some other kind of error.
  - With this change, we capture errors returned by middleware only if those errors can be classified as server errors.
  - There is no change in behavior when it comes to errors returned by services, in which case the Sentry middleware only captures server errors exclusively.
- fix: send trace origin correctly ([#906](https://github.com/getsentry/sentry-rust/pull/906)) by @lcian
  - `TraceContext` now has an additional field `origin`, used to report which integration created a transaction.

### Behavioral changes

- feat(tracing): send both breadcrumbs and logs by default ([#878](https://github.com/getsentry/sentry-rust/pull/878)) by @lcian
  - If the `logs` feature flag is enabled, and `enable_logs: true` is set on your client options, the default Sentry `tracing` layer now sends logs for all events at or above INFO.

### Features

- ref(tracing): rework tracing to Sentry span name/op conversion ([#887](https://github.com/getsentry/sentry-rust/pull/887)) by @lcian
  - Additional special fields have been added that allow overriding certain data on the Sentry span:
    - `sentry.op`: override the Sentry span op.
    - `sentry.name`: override the Sentry span name.
    - `sentry.trace`: given a string matching a valid `sentry-trace` header (sent automatically by client SDKs), continues the distributed trace instead of starting a new one. If the value is not a valid `sentry-trace` header or a trace is already started, this value is ignored.
  - `sentry.op` and `sentry.name` can also be applied retroactively by declaring fields with value `tracing::field::Empty` and then recorded using `tracing::Span::record`.
  - Example usage:
    ```rust
    #[tracing::instrument(skip_all, fields(
        sentry.op = "http.server",
        sentry.name = "GET /payments",
        sentry.trace = headers.get("sentry-trace").unwrap_or(&"".to_owned()),
    ))]
    async fn handle_request(headers: std::collections::HashMap<String, String>) {
        // ...
    }
    ```
  - Additional attributes are sent along with each span by default:
    - `sentry.tracing.target`: corresponds to the `tracing` span's `metadata.target()`
    - `code.module.name`, `code.file.path`, `code.line.number`

- feat(core): add Response context ([#874](https://github.com/getsentry/sentry-rust/pull/874)) by @lcian
  - The `Response` context can now be attached to events, to include information about HTTP responses such as headers, cookies and status code.
  - Example:
    ```rust
    let mut event = Event::new();
    let response = ResponseContext {
        cookies: Some(r#""csrftoken": "1234567""#.to_owned()),
        headers: Some(headers_map),
        status_code: Some(500),
        body_size: Some(15),
        data: Some("Invalid request"),
    };
    event
        .contexts
        .insert("response".to_owned(), response.into());
    ```

### Fixes

- build(panic): Fix build without other dependencies ([#883](https://github.com/getsentry/sentry-rust/pull/883)) by @liskin
  - The `sentry-panic` crate now builds successfully when used as a standalone dependency.
- fix(transport): add rate limits for logs ([#894](https://github.com/getsentry/sentry-rust/pull/894)) by @giortzisg

## 0.42.0

### Features

- feat(log): support kv feature of log (#851) by @lcian
  - Attributes added to a `log` record using the `kv` feature are now recorded as attributes on the log sent to Sentry.
- feat(types): add all the missing supported envelope headers ([#867](https://github.com/getsentry/sentry-rust/pull/867)) by @lcian
- feat(types): add setters for envelope headers ([#868](https://github.com/getsentry/sentry-rust/pull/868)) by @lcian
  - It's now possible to set all of the [envelope headers](https://develop.sentry.dev/sdk/data-model/envelopes/#headers) supported by the protocol when constructing envelopes.
- feat(core): add some DSC fields to transaction envelope headers ([#869](https://github.com/getsentry/sentry-rust/pull/869)) by @lcian
  - The SDK now sends additional envelope headers with transactions. This should solve some extrapolation issues for span metrics.

### Behavioral changes

- feat: filter username and password in URLs ([#864](https://github.com/getsentry/sentry-rust/pull/864)) by @lcian
  - Usernames and passwords that could be contained in URLs captured when using the Actix Web or axum integration are now always filtered out.
  - If the `Request` is created manually by the user, then these fields are not filtered out.
  - This information was already filtered by Relay, but should also be filtered by the SDK itself as a first line of defense.

### Fixes

- docs: match description of `debug` option with behavior since PR #820 ([#860](https://github.com/getsentry/sentry-rust/pull/860)) by @AlexTMjugador

## 0.41.0

### Breaking changes

- feat(tracing): support combined EventFilters and EventMappings (#847) by @lcian
  - `EventFilter` has been changed to a `bitflags` struct.
  - It's now possible to map a `tracing` event to multiple items in Sentry by combining multiple event filters in the `event_filter`, e.g. `tracing::Level::ERROR => EventFilter::Event | EventFilter::Log`.
  - It's also possible to use `EventMapping::Combined` to map a `tracing` event to multiple items in Sentry.
  - `ctx` in the signatures of `event_from_event`, `breadcrumb_from_event` and `log_from_event` has been changed to take `impl Into<Option<&'context Context<'context, S>>>` to avoid cloning the `Context` when mapping to multiple items.

### Features

- feat(core): emit debug log when calling capture_log but logs are disabled (#849) by @lcian

### Fixes

- fix(logs): stringify u64 attributes greater than `i64::MAX` (#846) by @lcian

### Dependencies

- chore(deps): bump `anyhow` and disable its `backtrace` feature (#632) by @LunaBorowska

## 0.40.0

### Breaking changes

- refactor(logs): apply user attributes to log regardless of `send_default_pii` (#843) by @lcian
  - User attributes should be applied to logs regardless of `send_default_pii`. Therefore, that parameter was removed from `sentry_core::Scope::apply_to_log`.

### Features

- feat(tracing): add support for logs (#840) by @lcian
  - To capture `tracing` events as Sentry structured logs, enable the `logs` feature of the `sentry` crate.
  - Then, initialize the SDK with `enable_logs: true` in your client options.
  - Finally, set up a custom event filter to map events to logs based on criteria such as severity. For example:
  ```rust
      let sentry_layer = sentry_tracing::layer().event_filter(|md| match *md.level() {
          tracing::Level::ERROR => EventFilter::Event,
          tracing::Level::TRACE => EventFilter::Ignore,
          _ => EventFilter::Log,
      });
  ```
- feat(log): add support for logs (#841) by @lcian
  - To capture `log` records as Sentry structured logs, enable the `logs` feature of the `sentry` crate.
  - Then, initialize the SDK with `enable_logs: true` in your client options.
  - Finally, set up a custom event filter to map records to Sentry logs based on criteria such as severity. For example:
  ```rust
      let logger = sentry::integrations::log::SentryLogger::new().filter(|md| match md.level() {
          log::Level::Error => LogFilter::Event,
          log::Level::Trace => LogFilter::Ignore,
          _ => LogFilter::Log,
      });
  ```
- refactor(logs): cache default attributes and add OS attributes (#842) by @lcian
  - `os.name` and `os.version` are now being attached to logs as default attributes.

### Fixes

- fix(logs): send environment in `sentry.environment` default attribute (#837) by @lcian

### Behavioral changes

- refactor(tracing): refactor internal code and improve docs (#839) by @lcian
  - Errors carried by breadcrumbs will now be stored in the breadcrumb `data` under their original field name.
  - Before, they were all stored under a single key called `errors`.

### Dependencies

- chore(deps): upgrade `ureq` to 3.x (#835) by @algesten

## 0.39.0

### Features

Support for [Sentry structured logs](https://docs.sentry.io/product/explore/logs/) has been added to the SDK.
- To set up logs, enable the `logs` feature of the `sentry` crate and set `enable_logs` to `true` in your client options.
- Then, use the `logger_trace!`, `logger_debug!`, `logger_info!`, `logger_warn!`, `logger_error!` and `logger_fatal!` macros to capture logs.
- To filter or update logs before they are sent, you can use the `before_send_log` client option.
- Please note that breaking changes could occur until the API is finalized. 

- feat(logs): add log protocol types (#821) by @lcian
- feat(logs): add ability to capture and send logs (#823) by @lcian & @Swatinem
- feat(logs): add macro-based API (#827) by @lcian & @szokeasaurusrex
- feat(logs): send logs in batches (#831) by @lcian

### Behavioral changes

- feat(core): implement Tracing without Performance (#811) by @lcian
  - The SDK now implements Tracing without Performance, which makes it so that each `Scope` is associated with an object holding some tracing information.
  - This information is used as a fallback when capturing an event with tracing disabled or otherwise no ongoing span, to still allow related events to be linked by a trace.
  - A new API `Scope::iter_trace_propagation_headers` has been provided that will use the fallback tracing information if there is no current `Span` on the `Scope`.

### Breaking changes

- refactor: remove `debug-logs` feature (#820) by @lcian
  - The deprecated `debug-logs` feature of the `sentry` crate, used for the SDK's own internal logging, has been removed.

## 0.38.1

### Fixes

- build: include `sentry-actix` optionally when `release-health` is enabled (#806) by @lcian
  - `sentry-actix` is now being included as a dependency only when explicitly added, either as a direct dependency or through the `actix` feature flag of the `sentry` crate.
  - Due to a mistake in the `Cargo.toml`, it was previously being included as a dependency by default when using just the `sentry` crate with default features.

## 0.38.0

### OpenTelemetry integration

An OpenTelemetry integration has been released. Please refer to the changelog entry below for the details.

### Breaking changes

- refactor(tracing): remove `EventFilter::exception` and always attach exception (#768) by @lcian
  - The `EventFilter::Exception` enum variant has been removed. Please use `EventFilter::Event` instead to achieve the same behavior.
  - Using `EventFilter::Event` will always attach any error struct used within the `error` field passed to the `tracing` macro, as `EventFilter::Exception` did previously.
  - The `error` field will also be attached to breadcrumbs as an `errors` field resembling the structure of Sentry events created from error structs.
- fix: use `release-health` flag in `sentry-actix` and remove it from subcrates where unneeded (#787) by @lcian
  - As a follow-up from the changes in the previous release, the `ClientOptions` fields `auto_session_tracking` and `session_mode` are now gated behind the `release-health` feature flag of the `sentry` crate.
  - If you depend on `sentry` with `default-features = false`, you need to include the `release-health` feature flag to benefit from the [Release Health](https://docs.sentry.io/product/releases/health/) features of Sentry and have access to the aforementioned client options.
  - The `release-health` feature flag is used correctly in `sentry-actix` to enable compilation of that subcrate when it's disabled.
  - The `release-health` has been removed from the `sentry-tracing` and `sentry-tower` subcrates, where it was unnecessary.
- refactor: remove Surf transport (#766) by @lcian
  - The Surf transport has been removed as the `surf` crate is unmaintained and it was holding back dependency upgrades.
  - If you really want to still use Surf, you can define a custom `TransportFactory` and pass it as the `transport` in your `ClientOptions`

### Behavioral changes

- refactor: honor `send_default_pii` in `sentry-actix` and `sentry-tower` (#771) by @lcian
  - The client option `send_default_pii` (disabled by default) is now honored by `sentry-actix` and `sentry-tower`.
  - This means that potentially sensitive headers such as authorization, cookies, and those that usually contain the user's IP address are filtered and not sent to Sentry.
  - If you want to get back to the previous behavior and capture all headers, please set `send_default_pii` to `true` in your `ClientOptions`.
  - Please refer to our [Data Collected](https://docs.sentry.io/platforms/rust/data-management/data-collected/) page for a comprehensive view of the data collected by the SDK.
- refactor(debug-images): force init `DEBUG_META` on integration init (#773) by @lcian
  - The `DebugImages` integration has been updated to init the `DEBUG_META` `Lazy` immediately.
  - Using this integration is known to cause issues in specific versions of the Linux kernel due to issues in a library it depends on.
  - Previously, on problematic systems the SDK would cause deadlock after capturing the first event. Now the SDK will panic on initialization instead. Please open an issue if you're affected.

### Features

- feat(otel): add OpenTelemetry SpanProcessor, Propagator, Extractor (#779) by @lcian
  - A new integration for the `opentelemetry` crate has been released.
  - It can be used to capture spans created using the `opentelemetry` API and send them to Sentry.
  - Distributed tracing is also supported, provided that the upstream/downstream services support the Sentry or W3C distributed tracing metadata format.
  - Please refer to the subcrate's README or the crate docs to see an example of setup and usage.
- feat: expose `sentry-actix` as a feature of `sentry` (#788) by @lcian
  - `sentry-actix` is now exposed by the `sentry` crate as `sentry::integrations::actix`, gated behind the `actix` feature flag.
  - Please update your dependencies to not depend on the `sentry-actix` subcrate directly.

### Dependencies

- build(deps): bump openssl from 0.10.71 to 0.10.72 (#762) by @dependabot
- build(deps): bump tokio from 1.44.1 to 1.44.2 (#763) by @dependabot
- chore(deps): bump some dependencies and update `Cargo.lock` (#772) by @lcian

### Various fixes & improvements

- Replace `once_cell` with `std::sync::LazyLock` (#776) by @FalkWoldmann
- chore: update GH issue templates for Linear compatibility (#777) by @stephanie-anderson
- chore: update issue templates with blank issue and Discord link (#778) by @lcian
- refactor(core): fail with message if TLS backend not available (#784) by @lcian
- build: add `sentry-opentelemetry` to workspace (#789) by @lcian
- docs: update docs including OTEL and other integrations (#790) by @lcian
- fix(otel): fix doctests (#794) by @lcian
- fix(otel): fix span and trace ids for distributed tracing (#801) by @lcian
- build(otel): exclude version from circular dev-dependencies (#802) by @lcian

## 0.37.0

### Breaking changes

- chore(msrv): `cargo update` and bump MSRV to 1.81 (#754) by @lcian
  - The minimum supported Rust version has been raised to 1.81.
- feat(core): introduce `release-health` feature (#749) by @pepperoni505
  - A new `release-health` feature flag was introduced that gates the [Release Health](https://docs.sentry.io/product/releases/health/) features of Sentry.
  - This allows for compilation of the SDK on certain WASM targets.
  - Release Health features were already present and enabled with no feature flag in previous versions.
  - The new feature flag will be enabled by default when using `sentry`, `sentry-actix`, `sentry-tower` or `sentry-tracing` with the default features.
  - If you're fine-tuning your feature flags, make sure to enable `release-health` to get back the previous behavior.
- ref(metrics): remove features and code related to the old metrics beta (#740) by @lcian
  - The metrics feature and the code related to it has been removed from the crate, as the Sentry backend stopped ingesting metrics a while ago.
- Switch to MIT license (#724) by @cleptric
  - The license for the crates has been changed to MIT.
 
### Features

- feat(actix): capture HTTP request body (#731) by @pacifistes
  - The middleware for `actix-web` now supports capturing and attaching the request body to HTTP request transactions.
  - You need to enable `send_default_pii` in your client options for this to be enabled, and you can fine-tune the behavior using the new option `max_request_body_size`.
- feat(core): `transaction.set_data` sets data on `TraceContext` (#739) by @lcian
  - `transaction.set_data` now sets data on `TraceContext`, as the SDK should not use the `extra` field.
- ref(backtrace): add entries and extra logic for in-app detection (#756) by @lcian
- feat(core): add more frames to be considered not in_app (#760) by @lcian
  - The logic used by the SDK to detect `in-app` stack frames has been improved. Now the SDK will mark more frames as not `in-app`.
  - A similar improvement has been added to the Sentry [backend](https://github.com/getsentry/sentry/commit/cef4d53e05093d6e9c81c1c49585af86cc135f8b) so that old versions of the SDK can benefit from improved `in-app` reporting.

### Fixes

- fix(http): Finish transaction on drop (#727) by @Dav1dde
  - Fixed a bug where the current transaction was not finished (hence not sent to Sentry) when its corresponding future was dropped, e.g. due to a panic.
- follow https://github.com/getsentry/sentry-rust/pull/439 for actix-web. fix https://github.com/getsentry/sentry-rust/issues/680 (#737) by @pavel-rosputko
  - The HTTP request metadata is now being correctly attached to transactions when using `sentry-actix`.
- fix(tracing): wrap error with synthetic mechanism only if attaching stacktrace (#755) by @lcian
  - Fixed a bug that should result in improved grouping and issue titles for events reported by `sentry-tracing` when not capturing stack traces.
- fix(actix): process request in other middleware using correct Hub (#758) by @lcian
  - The subsequent middleware in the chain when processing a request now execute within the correct Hub.
- fix(anyhow): attach stacktrace only if error provides backtrace (#759) by @lcian
  - Fixed a bug where the SDK was providing incorrect stack traces when capturing an `anyhow` when the `backtrace` feature is enabled but `RUST_BACKTRACE` is not set.
  - This should result in correct grouping of the affected issues.

### Various fixes & improvements

- Fix CS (#726) by @cleptric
- fix(doctests): update prost (#750) by @lcian
- chore(msrv): bump MSRV to 1.75 (#751) by @lcian
- refactor(actix): simplify body_from_http (#757) by @robjtede
- chore: prepare changelog for release (#761) by @lcian

### Dependencies

- build(deps): bump openssl from 0.10.66 to 0.10.70 (#732) by @dependabot
- build(deps): bump ring from 0.17.8 to 0.17.13 (#747) by @dependabot

## 0.36.0

### Various fixes & improvements

- feat(sentry-tower) Make SentryLayer and SentryService `Sync` if request isn't (#721) by @syphar
- sentry-tower: Update `axum` dependency to v0.8 (#718) by @Turbo87
- Allow retrieving user of scope (#715) by @thomaseizinger
- Elide lifetimes where possible (#716) by @thomaseizinger
- Replace release bot with GH app (#714) by @Jeffreyhung
- Delay sampling of span to `finish` (#712) by @thomaseizinger

## 0.35.0

**Fixes**:

- Envelopes will be discarded rather than blocking if the transport channel fills up (previously fixed in async-capable transports, now applied to the curl/ureq transports). ([#701](https://github.com/getsentry/sentry-rust/pull/701))

## 0.34.0

**Features**:

- Renamed the `UNSTABLE_metrics` and `UNSTABLE_cadence` feature flags to `metrics` and `metrics-cadence1` respectively.

## 0.33.0

### Various fixes & improvements

- ref(metrics): Add normalization and update set metrics hashing (#658) by @elramen
- feat: add embedded-svc based http transport (#654) by @madmo

## 0.32.3

**Compatiblity**:

- Raised the MSRV to **1.73**.

**Improvements**:

- Slightly improved overhead of the `tracing` layer. ([#642](https://github.com/getsentry/sentry-rust/pull/642))

**Updates**:

- Updated `reqwest` to version `0.12`.
- Updated `tonic` to version `0.11`.

## 0.32.2

### Various fixes & improvements

- feat(crons): Add new fields to `MonitorConfig` type (#638) by @szokeasaurusrex
- build(deps): bump h2 from 0.3.22 to 0.3.24 (#635) by @dependabot
- fix(hub): avoid deadlocks when emitting events (#633) by @Tuetuopay

## 0.32.1

**Features**:

- Add experimental implementations for Sentry metrics and a cadence sink. These
  require to use the `UNSTABLE_metrics` and `UNSTABLE_cadence` feature flags.
  Note that these APIs are still under development and subject to change.

## 0.32.0

**Features**:

- Updated `sentry-tower` dependencies, including `axum` and `http`.

## 0.31.8

### Various fixes & improvements

- MonitorSchedule constructor that validates crontab syntax (#625) by @szokeasaurusrex
- fix(docs): Fix some doc errors that slipped in (#623) by @flub
- docs(tower): Mention how to enable http feature from sentry crate (#622) by @flub
- build(deps): bump rustix from 0.37.23 to 0.37.25 (#619) by @dependabot

## 0.31.7

### Various fixes & improvements

- The minimum supported Rust version was bumped to **1.68.0** due to requirements from dependencies. (#612)

## 0.31.6

### Various fixes & improvements

- Apply clippy fixes and cherry-pick PRs (#610) by @Swatinem
- ref: Apply user field from scope to transaction event (#596) by @kamilogorek
- Remove profiling support (#595) by @viglia
- chore: upgrade webpki-roots 0.22.5 -> 0.23.0 (#593) by @boxdot

## 0.31.5

### Various fixes & improvements

- chore(deps): bump rustls (#592) by @utkarshgupta137

## 0.31.4

### Various fixes & improvements

- Apply scope metadata to transactions (#590) by @loewenheim

## 0.31.3

### Various fixes & improvements

- feat(tracing): Improve structure for tracing errors (#585) by @jan-auer

## 0.31.2

### Various fixes & improvements

- feat(crons): Add monitor check-in types to sentry-types (#577) by @evanpurkhiser

## 0.31.1

**Features**:

- Add a new `(tower-)axum-matched-path` feature to use the `MatchedPath` as transaction name, along with attaching the request metadata to the transaction.

**Fixes**:

- Fix rate-limiting/filtering of raw envelopes.

**Thank you**:

Features, fixes and improvements in this release have been contributed by:

- [@Turbo87](https://github.com/Turbo87)

## 0.31.0

**Breaking Changes**:

- Aligned profiling-related protocol types.

**Features**:

- Added a `ProfilesSampler` to the `ClientOptions`.

**Fixes**:

- Fix building `ureq` transport without the `native-tls` feature.
- Fixed serialization of raw `Envelope`s, and added a new `from_bytes_raw` constructor.

**Thank you**:

Features, fixes and improvements in this release have been contributed by:

- [@bryanlarsen](https://github.com/bryanlarsen)
- [@jose-acevedoflores](https://github.com/jose-acevedoflores)

## 0.30.0

**Breaking Changes**:

- The minimum supported Rust version was bumped to **1.66.0** due to CI workflow misconfiguration.

**Fixes**:

- Switch to checked version of `from_secs_f64` in `timestamp_to_datetime` function to prevent panics (#554) by @olksdr

**Internal**:

- Disable unnecessary default regex features for `sentry-backtrace` (#552) by @xfix
- Use correct Rust toolchain for MSRV jobs (#555) by @kamilogorek

## 0.29.3

**Features**:

- `debug_images` is now a default feature. ([#545](https://github.com/getsentry/sentry-rust/pull/545)
- Added a `from_path_raw` function to `Envelope` that reads an envelope from a file without parsing anything. ([#549](https://github.com/getsentry/sentry-rust/pull/549))
- Added a `data` method to `performance::Span` that gives access to the span's attached data. ([#548](https://github.com/getsentry/sentry-rust/pull/548))

**Fixes**:

- Envelopes will be discarded rather than blocking if the transport channel fills up. ([#546](https://github.com/getsentry/sentry-rust/pull/546))

## 0.29.2

### Various fixes & improvements

- fix: Prefer `match_pattern` over `match_name` in actix (#539) by @wuerges
- feat(profiling): Add profile context to transaction. (#538) by @viglia
- Re-disable scheduled jobs on forks (#537) by @MarijnS95
- fix: Avoid Deadlock popping ScopeGuards out of order (#536) by @Swatinem
- sentry-core: make TraceContext publicly readable (#534) by @tommilligan
- sentry-core: make TransactionContext.trace_id readable (#533) by @tommilligan
- docs: fix outdated `native-tls`/`rustls` info in README (#535) by @seritools
- features: Make `tower-http` enable the `tower` feature (#532) by @Turbo87

## 0.29.1

**Features**:

- Users of `TransactionContext` may now add `custom` context to it. This may be used by `traces_sampler` to decide sampling rates on a per-transaction basis. ([#512](https://github.com/getsentry/sentry-rust/pull/512))

**Fixes**:

- Correctly strip crates hashes for v0 symbol mangling. ([#525](https://github.com/getsentry/sentry-rust/pull/525))

**Internal**:

- Simplify `Hub::run` and `SentryFuture` by using a scope-guard for `Hub` switching. ([#524](https://github.com/getsentry/sentry-rust/pull/524), [#529](https://github.com/getsentry/sentry-rust/pull/529))

**Thank you**:

Features, fixes and improvements in this release have been contributed by:

- [@tommilligan](https://github.com/tommilligan)

## 0.29.0

**Features**:

- Allow `traces_sampler` to inspect well known properties of `TransactionContext` ([#514](https://github.com/getsentry/sentry-rust/pull/514))

## 0.28.0

**Breaking Changes**:

- The minimum supported Rust version was bumped to **1.60.0** due to requirements from dependencies. ([#498](https://github.com/getsentry/sentry-rust/pull/498))
- Added the `traces_sampler` option to `ClientOptions`. This allows the user to customise sampling rates on a per-transaction basis. ([#510](https://github.com/getsentry/sentry-rust/pull/510))

**Features**:

- Add support for Profiling feature. ([#479](https://github.com/getsentry/sentry-rust/pull/479))
- Add `SSL_VERIFY` option to control certificate verification. ([#508](https://github.com/getsentry/sentry-rust/pull/508))
- Add Windows OS version to OS context ([#499](https://github.com/getsentry/sentry-rust/pull/499))
- Add a `tower-http` feature as a shortcut ([#493](https://github.com/getsentry/sentry-rust/pull/493))

**Internal**:

- Take advantage of weak features in Rust 1.60 for TLS enablement ([#454](https://github.com/getsentry/sentry-rust/pull/454))
- Turn off `pprof` default features ([#491](https://github.com/getsentry/sentry-rust/pull/491))
- Change session update logic to follow the spec ([#477](https://github.com/getsentry/sentry-rust/pull/477))
- Extract public `event_from_error` fn in `sentry-anyhow` ([#476](https://github.com/getsentry/sentry-rust/pull/476))

**Thank you**:

Features, fixes and improvements in this release have been contributed by:

- [@MarijnS95](https://github.com/MarijnS95)
- [@lpraneis](https://github.com/lpraneis)
- [@tommilligan](https://github.com/tommilligan)

## 0.27.0

**Breaking Changes**:

- The minimum supported Rust version was bumped to **1.57.0** due to requirements from dependencies. ([#472](https://github.com/getsentry/sentry-rust/pull/472))
- Add the `rust-version` field to the manifest. ([#473](https://github.com/getsentry/sentry-rust/pull/473))
- Update to edition 2021. ([#473](https://github.com/getsentry/sentry-rust/pull/473))

**Features**:

- Implement `Envelope::from_path` and `Envelope::from_slice`. ([#456](https://github.com/getsentry/sentry-rust/pull/456))
- Add basic `attachment` support. ([#466](https://github.com/getsentry/sentry-rust/pull/466))

**Internal**:

- Replace ancient `lazy_static` crate with `once_cell` or `const` slices. ([#471](https://github.com/getsentry/sentry-rust/pull/471))

**Thank you**:

Features, fixes and improvements in this release have been contributed by:

- [@MarijnS95](https://github.com/MarijnS95)
- [@timfish](https://github.com/timfish)

## 0.26.0

**Breaking Changes**:

- Updated the `debugid` and `uuid` dependencies to versions `0.8.0` and `1.0.0` respectively.

**Features**:

- Request data can now be attached to Transactions and Spans via `set_transaction`. ([#439](https://github.com/getsentry/sentry-rust/pull/439))
- macOS versions are now reported instead of the Darwin kernel version. ([#451](https://github.com/getsentry/sentry-rust/pull/451))
- Support capturing the error of functions instrumented with `#[instrument(err)]`. ([#453](https://github.com/getsentry/sentry-rust/pull/453))
- Support capturing span data of instrumented functions. ([#445](https://github.com/getsentry/sentry-rust/pull/445))
- Expose the `debug_images` function from `sentry-debug-images`.

**Fixes**:

- Generate a more correct request URL in the `sentry-tower` integration. ([#460](https://github.com/getsentry/sentry-rust/pull/460))
- Do not `panic` on invalid `HTTP(S)_PROXY` env. ([#450](https://github.com/getsentry/sentry-rust/pull/450))

**Internal**:

- Project Ids in DSN are treated as opaque strings. ([#452](https://github.com/getsentry/sentry-rust/pull/452))

**Thank you**:

Features, fixes and improvements in this release have been contributed by:

- [@jessfraz](https://github.com/jessfraz)
- [@hannes-vernooij](https://github.com/hannes-vernooij)
- [@rajivshah3](https://github.com/rajivshah3)
- [@MarijnS95](https://github.com/MarijnS95)
- [@kvnvelasco](https://github.com/kvnvelasco)
- [@poliorcetics](https://github.com/poliorcetics)
- [@pbzweihander](https://github.com/pbzweihander)

## 0.25.0

**Breaking Changes**:

- The minimum supported Rust version was bumped to **1.54.0** due to requirements from dependencies.
- Updated the `sentry-actix` integration to `actix-web@4`. ([#437](https://github.com/getsentry/sentry-rust/pull/437))

**Features**:

- Calling `Scope::set_transaction` will override the Transaction name of any currently running performance monitoring transaction. ([#433](https://github.com/getsentry/sentry-rust/pull/433))

**Fixes**:

- Make sure Spans/Transactions have a meaningful/non-empty name. ([#434](https://github.com/getsentry/sentry-rust/pull/434))

**Thank you**:

Features, fixes and improvements in this release have been contributed by:

- [@jessfraz](https://github.com/jessfraz)
- [@fourbytes](https://github.com/fourbytes)

## 0.24.3

**Features**:

- Added `ureq` transport support. ([#419](https://github.com/getsentry/sentry-rust/pull/419))
- Added `GpuContext` to the `Context`. ([#428](https://github.com/getsentry/sentry-rust/pull/428))

**Fixes**:

- Remove unused `serde_json` feature from `curl` dependency. ([#420](http://github.com/getsentry/sentry-rust/pull/420))
- `sentry-tracing`: When converting a `tracing` event to a `sentry` event, don't create an exception if the original event doesn't have one ([#423](https://github.com/getsentry/sentry-rust/pull/423))
- `sentry-tracing`: Add line numbers and tags into custom Contexts sections. ([#430](http://github.com/getsentry/sentry-rust/pull/430))

**Thank you**:

Features, fixes and improvements in this release have been contributed by:

- [@MarijnS95](https://github.com/MarijnS95)

## 0.24.2

**Fixes**:

- Make sure `sentry-core` compiler without the `client` feature. ([#416](https://github.com/getsentry/sentry-rust/pull/416))
- Fix incorrect wrapping of Service Futures in `sentry-tower` that could lead to memory leaks combined with the Http Service. ([#417](https://github.com/getsentry/sentry-rust/pull/417))

## 0.24.1

**Breaking Changes**:

- The minimum supported Rust version was bumped to **1.53.0** due to requirements from dependencies.
- The `backtrace` feature of `sentry-anyhow` is enabled by default. ([#362](https://github.com/getsentry/sentry-rust/pull/362))
- The `tracing-subscriber` dependency of `sentry-tracing` has been bumped to version `0.3.x`. ([#377](https://github.com/getsentry/sentry-rust/pull/377))
- `Scope::add_event_processor` now takes a generic parameter instead of a boxed function.([#380](https://github.com/getsentry/sentry-rust/pull/380))
- The new performance monitoring APIs required changes to a few `protocol` types.
- A few more constructors are now decorated with `#[must_use]`.
- Usage of `chrono` in public API types was removed in favor of `SystemTime`. ([#409](https://github.com/getsentry/sentry-rust/pull/409))

**Features**:

- Added manual APIs for performance monitoring and span/transaction collection. ([#395](https://github.com/getsentry/sentry-rust/pull/395))
- Added span/transaction collection to `sentry-tracing`. ([#350](https://github.com/getsentry/sentry-rust/pull/350), [#400](https://github.com/getsentry/sentry-rust/pull/400))
- Added a new crate `sentry-tower` and feature `tower` that enables integration with `tower`. ([#356](https://github.com/getsentry/sentry-rust/pull/356))
- The new `sentry-tower` crate has a `http` feature which can be used to log request details and start new performance monitoring spans based on incoming distributed tracing headers. ([#397](https://github.com/getsentry/sentry-rust/pull/397))
- Similarly, the `sentry-actix` integration also has the ability to start new performance monitoring spans based on incoming distributed tracing headers. ([#411](https://github.com/getsentry/sentry-rust/pull/411))
- Added a new feature `surf-h1` for using `surf` with the h1 client. ([#357](https://github.com/getsentry/sentry-rust/pull/357))
- Added support for `Span::record` to `sentry-tracing`. ([#364](https://github.com/getsentry/sentry-rust/pull/364))
- Errors captured in the `tracing` integration are being reported as sentry Exceptions. ([#412](https://github.com/getsentry/sentry-rust/pull/412))
- Added Windows support for debug images. ([#366](https://github.com/getsentry/sentry-rust/pull/366))

**Fixes**:

- The `tokio` dependency is now only required for the `curl`, `reqwest`, and `surf` features. ([#363](https://github.com/getsentry/sentry-rust/pull/363))
- The rate limiting implementation was updated to follow the expected behavior. ([#410](https://github.com/getsentry/sentry-rust/pull/410))

**Thank you**:

Features, fixes and improvements in this release have been contributed by:

- [@Tuetuopay](https://github.com/Tuetuopay)
- [@zryambus](https://github.com/zryambus)
- [@Jasper-Bekkers](https://github.com/Jasper-Bekkers)
- [@danielnelson](https://github.com/danielnelson)
- [@leops](https://github.com/leops)
- [@Turbo87](https://github.com/Turbo87)
- [@DmitrySamoylov](https://github.com/DmitrySamoylov)
- [@seanpianka](https://github.com/seanpianka)

## 0.23.0

**Breaking Changes**:

- The minimum supported Rust version was bumped to **1.46.0** due to requirements from dependencies.

**Features**:

- Added support for pre-aggregated Sessions using the new `SessionMode::Request` option. This requires **Sentry 21.2**.
- Added a new `Client::flush` method to explicitly flush the transport and use that to make sure events are flushed out when using `panic=abort`.
- Added a new `flush` hook to the `Transport` trait.
- Exposed a new `RateLimiter` utility that transport implementations can use to drop envelopes early when the DSN is being rate limited.
- Optionally allow capturing backtraces from anyhow errors.
- Added new crate `sentry-tracing` and feature `tracing` that enables support to capture Events and Breadcrumbs from tracing logs.

**Fixes**:

- Honor the `attach_stacktrace` option correctly when capturing errors.
- Added the missing `addr_mode` property to `Frame`.
- Fixed extracting the error type from a `anyhow::msg`.

**Thank you**:

Features, fixes and improvements in this release have been contributed by:

- [@XX](https://github.com/XX)
- [@Jake-Shadle](https://github.com/Jake-Shadle)
- [@Tuetuopay](https://github.com/Tuetuopay)
- [@irevoire](https://github.com/irevoire)
- [@pbzweihander](https://github.com/pbzweihander)

## 0.22.0

**Breaking Changes**:

- The minimum supported Rust version was bumped to **1.45.0**.
- The deprecated `error-chain` and `failure` integrations, features and crates were removed.

**Features**:

- The `slog` integration now supports capturing `slog::KV` pairs for both breadcrumbs and events.
- Preliminary support for attachments was added to `sentry-types` and the `Envelope`. However, deeper integration into the SDK is not yet complete.

**Fixes**:

- Fix regression defaulting `ClientOptions::environment` from `SENTRY_ENVIRONMENT`.
- The `debug-images` integration now captures the correct `image_addr`.
- Do not send invalid exception events in the `log` and `slog` integrations. Both integrations no longer attach the location. To receive location information, set `options.attach_stacktrace` to `true`.
- Process all event backtraces the same way.
- Fix a panic in the session flusher.

**Updates**:

- Updated `reqwest` to version `0.11`, which is based on `tokio 1`.
- Removed usage of the abandoned `im` crate, thus solving a transitive RUSTSEC advisory.

**Thank you**:

Features, fixes and improvements in this release have been contributed by:

- [@jrobsonchase](https://github.com/jrobsonchase)
- [@Jake-Shadle](https://github.com/Jake-Shadle)

## 0.21.0

**Breaking Changes**:

- Bump the minimum required Rust version to **1.42.0**.
- The `actix` integration / middleware is now compatible with `actix-web 3`.
- Removed all deprecated exports and deprecated feature flags.
- The `failure` integration / feature is now off-by-default along with its deprecation.
- The `log` and `slog` integrations were re-designed, they now offer types that wrap a `log::Log` or `slog::Drain` and forward log events to the currently active sentry `Hub` based on an optional filter and an optional mapper.
- The new `log` integration will not implicitly call `log::set_max_level_filter` anymore, and users need to do so manually.

**Features**:

- The SDK will now set a default `environment` based on `debug_assertions`.
- Session updates are now sent lazily.
- Add the new `end_session_with_status` global and Hub functions which allow ending a Release Health Session with an explicit `SessionStatus`.

**Deprecations**:

- The `error-chain` and `failure` integration was officially deprecated and will be removed soon.

## 0.20.1

**Fixes**:

- Fixed a deadlock when nesting `configure_scope` calls.
- Improved transport shutdown logic and fixed a potential deadlock on shutdown.

## 0.20.0

**Highlights**:

- The Rust SDK now has **experimental** support for [Release Health Sessions](https://docs.sentry.io/product/releases/health/) using the `start_session` and `end_session` API (global and on the `Hub`).

**Breaking Changes**:

- The `Transport` was changed to work on `Envelope`s instead of `Event`s. The `send_event` trait function was removed in favor of `send_envelope`.

**Features**:

- The `Envelope`, `SessionUpdate`, and other related types have been added to the `sentry_types::protocol::v7` module.
- A `clear_breadcrumbs` method was added to `Scope`.
- `sentry_contexts::utils` is now public.

**Fixes**:

- Panic events now have a proper `mechanism`.

**Deprecations**:

- The `Future` and `FutureExt` exports have been renamed to `SentryFuture` and `SentryFutureExt` respectively.

**Thank you**:

Features, fixes and improvements in this release have been contributed by:

- [@Jake-Shadle](https://github.com/Jake-Shadle)
- [@maxcountryman](https://github.com/maxcountryman)
- [@ErichDonGubler](https://github.com/ErichDonGubler)
- [@nCrazed](https://github.com/nCrazed)
- [@jrconlin](https://github.com/jrconlin)

## 0.19.1

**Fixes**:

- Better deal with concurrent Hub access.

## 0.19.0

**Highlights**:

The `sentry` crate has been split up into a `sentry-core`, and many smaller per-integration crates. Application users should continue using the `sentry` crate, but library users and integration/transport authors are encouraged to use the `sentry-core` crate instead.

Additionally, sentry can now be extended via `Integration`s.

**Breaking Changes**:

- The `utils` module has been removed, and most utils have been moved into integrations.
- The `integrations` module was completely rewritten.
- When constructing a `Client` using a `ClientOptions` struct manually, it does not have any default integrations, and it does not resolve default options from environment variables any more. Please use the explicit `apply_defaults` function instead. The `init` function will automatically call `apply_defaults`.
- The `init` function can’t be called with a `Client` anymore.

**Features**:

- Sentry can now capture `std::error::Error` types, using the `capture_error` and `Hub::capture_error` functions, and an additional `event_from_error` utility function.
- Sentry now has built-in support to bind a `Hub` to a `Future`.
- Sentry can now be extended with `Integration`s.
- The `ClientInitGuard`, `Future` and `ScopeGuard` structs and `apply_defaults`, `capture_error`, `event_from_error`, `with_integration` and `parse_type_from_debug` functions have been added to the root exports.
- The `FutureExt`, `Integration`, `IntoBreadcrumbs`, `IntoDsn`, `Transport` and `TransportFactory` traits are now exported.
- The `types` module now re-exports `sentry-types`.

**Deprecations**:

- The `internals` module is deprecated. Please `use` items from the crate root or the `types` module instead.
- All the feature flags have been renamed, the old names are still available but will be removed in the future.

## 0.18.1

- Fix potential segfault with `with_debug_meta` (#211).
- Fix panic when running inside of tokio (#186).

## 0.18.0

- Bump the minimum required Rust version to **1.40.0**.
- Upgrade most dependencies to their current versions (#183):

  - `env_logger 0.7`
  - `reqwest 0.10`
  - `error-chain 0.12`
  - `url 2.1`
  - `sentry-types 0.14`

- Remove the `log` and `env_logger` integration from default features (#183).
- Fix backtraces for newer `failure` and `backtrace` versions (#183).
- Fix compilation of the `with_rust_info` feature (#183).
- Add "panics" sections to functions that may panic (#174).
- Document all feature flags consistently.

## 0.17.0

- Upgrade findshlibs (#153)

## 0.16.0

- Bump the minimum required Rust version to **1.34.0**.
- Fix potentially broken payloads when using the `curl` transport (#152).
- Report the SDK as `sentry.rust` for analytics (#142).

## 0.15.5

- Fix backtraces with inline frames in newer Rust versions (#141).

## 0.15.4

- Added a feature flag to disable the default sentry features in sentry-actix. (#139)

## 0.15.3

- Added `with_rustls` and `with_native_tls` features to control SSL in the default
  reqwest transport. (#137)

## 0.15.2

- Added support for passing custom reqwest clients/curl handles to the transport (#130)

## 0.15.1

- Correct dependency bump for sentry types.

## 0.15.0

- Upgraded to newer version of the internal sentry types crate.

## 0.14.2

- Fixed a potential issue where an event might have been dropped if it was sent
  right after the curl transport was created.

## 0.14.1

- Fixed an issue where turning off the http transports would cause a compile error.

## 0.14.0

- Added support for reading `SENTRY_ENVIRONMENT` and `SENTRY_RELEASE` environment
  variables.
- Added support for panicking with failure errors.
- Added `attach_stacktraces` configuration option to logging integration
- Fixed a bug where `emit_breadcrumbs` was incorrectly handled.
- Restructured the transport system. You can now disable the builtin HTTP
  reqwest based transport or opt for the curl transport.
- Fixed a potential issue where an event might have been dropped if it was sent
  right after the reqwest transport was created.
- Added support for server side symbolication for linux platforms.

## 0.13.0

**Breaking Change**: This release requires Rust 1.31 or newer.

- Upgrade the logger integration to `env_logger:0.6`
- Support debug identifiers of loaded images on Linux (#114)
- Update `sentry-types` to the latest version
- Fix `log::log_enabled!` when log integration is active

## 0.12.1

- Resolve a memory leak in the actix integration.
- Fix an issue where dropping a scope guard for a non active hub resulted in a
  panic.
- Added support for the new failure `Fail::name`
- Improved support for actix failure based error
- Added `RefUnwindSafe` for `ClientOptions`
- Remove the never supported `repos` option.

## 0.12.0

- Upgrade reqwest to 0.9
- Add support for debug logging through the log crate (`with_debug_to_log` feature)
- Added debug log for when events are dropped in the transport.

## 0.11.1

- Fix compilation error in `sentry-actix` (#87)

## 0.11.0

- Added `sentry::with_scope`
- Updated the sentry types to 0.8.x

## 0.10.0

- Streamline types with other SDKs. Most notabe changes:
  - `Event::id` has been renamed to `Event::event_id`
  - `Event::exceptions` has been renamed to `Event::exception`
  - Some collections are now wrapped in `Values`
- Added more debug logs.

## 0.9.0

- Removed `drain_events`. Events are now drained by calling `Client::close` or on the
  transport on `Transport::shutdown`.
- Removed `Hub::add_event_processor`. This was replaced by `Scope::add_event_processor`
  which is easier to use (only returns factory function)/
- Added various new client configuration values.
- Unified option handling

This is likely to be the final API before 1.0

## 0.3.1

- Remove null byte terminator from device model context (#33)
- Fix `uname` breaking builds on Windows (#32)
- Fix the crate documentation link (#31)<|MERGE_RESOLUTION|>--- conflicted
+++ resolved
@@ -7,16 +7,12 @@
 - feat(log): support combined LogFilters and RecordMappings ([#914](https://github.com/getsentry/sentry-rust/pull/914)) by @lcian
   - `sentry::integrations::log::LogFilter` has been changed to a `bitflags` struct.
   - It's now possible to map a `log` record to multiple items in Sentry by combining multiple log filters in the filter, e.g. `log::Level::ERROR => LogFilter::Event | LogFilter::Log`.
-<<<<<<< HEAD
-  - It's also possible to use `sentry::integrations::log::RecordMapping::Combined` to map a `log` record to multiple items in Sentry.
+  - If using a custom `mapper` instead, it's possible to return a `Vec<sentry::integrations::log::RecordMapping>` to map a `log` record to multiple items in Sentry. 
 
 ### Behavioral changes
 
 - ref(log): send logs by default when logs feature flag is enabled ([#915](https://github.com/getsentry/sentry-rust/pull/915))
   - If the `logs` feature flag is enabled, the default Sentry `log` logger now sends logs for all events at or above INFO.
-=======
-  - If using a custom `mapper` instead, it's possible to return a `Vec<sentry::integrations::log::RecordMapping>` to map a `log` record to multiple items in Sentry. 
->>>>>>> 3b78cf86
 
 ## 0.43.0
 
