# Changelog

<<<<<<< HEAD
## Unreleased

### Behavioral changes

- feat(core): implement Tracing without Performance (#811) by @lcian
  - The SDK now implements Tracing without Performance, which makes it so that each `Scope` is associated with an object holding some tracing information.
  - This information is used as a fallback when capturing an event with tracing disabled or otherwise no ongoing span, to still allow related events to be linked by a trace.
=======
### Unreleased

### Breaking changes

- refactor: remove `debug-logs` feature (#820) by @lcian
  - The deprecated `debug-logs` feature of the `sentry` crate has been removed.
>>>>>>> ae9779f9

## 0.38.1

### Fixes

- build: include `sentry-actix` optionally when `release-health` is enabled (#806) by @lcian
  - `sentry-actix` is now being included as a dependency only when explicitly added, either as a direct dependency or through the `actix` feature flag of the `sentry` crate.
  - Due to a mistake in the `Cargo.toml`, it was previously being included as a dependency by default when using just the `sentry` crate with default features.

## 0.38.0

### OpenTelemetry integration

An OpenTelemetry integration has been released. Please refer to the changelog entry below for the details.

### Breaking changes

- refactor(tracing): remove `EventFilter::exception` and always attach exception (#768) by @lcian
  - The `EventFilter::Exception` enum variant has been removed. Please use `EventFilter::Event` instead to achieve the same behavior.
  - Using `EventFilter::Event` will always attach any error struct used within the `error` field passed to the `tracing` macro, as `EventFilter::Exception` did previously.
  - The `error` field will also be attached to breadcrumbs as an `errors` field resembling the structure of Sentry events created from error structs.
- fix: use `release-health` flag in `sentry-actix` and remove it from subcrates where unneeded (#787) by @lcian
  - As a follow-up from the changes in the previous release, the `ClientOptions` fields `auto_session_tracking` and `session_mode` are now gated behind the `release-health` feature flag of the `sentry` crate.
  - If you depend on `sentry` with `default-features = false`, you need to include the `release-health` feature flag to benefit from the [Release Health](https://docs.sentry.io/product/releases/health/) features of Sentry and have access to the aforementioned client options.
  - The `release-health` feature flag is used correctly in `sentry-actix` to enable compilation of that subcrate when it's disabled.
  - The `release-health` has been removed from the `sentry-tracing` and `sentry-tower` subcrates, where it was unnecessary.
- refactor: remove Surf transport (#766) by @lcian
  - The Surf transport has been removed as the `surf` crate is unmaintained and it was holding back dependency upgrades.
  - If you really want to still use Surf, you can define a custom `TransportFactory` and pass it as the `transport` in your `ClientOptions`

### Behavioral changes

- refactor: honor `send_default_pii` in `sentry-actix` and `sentry-tower` (#771) by @lcian
  - The client option `send_default_pii` (disabled by default) is now honored by `sentry-actix` and `sentry-tower`.
  - This means that potentially sensitive headers such as authorization, cookies, and those that usually contain the user's IP address are filtered and not sent to Sentry.
  - If you want to get back to the previous behavior and capture all headers, please set `send_default_pii` to `true` in your `ClientOptions`.
  - Please refer to our [Data Collected](https://docs.sentry.io/platforms/rust/data-management/data-collected/) page for a comprehensive view of the data collected by the SDK.
- refactor(debug-images): force init `DEBUG_META` on integration init (#773) by @lcian
  - The `DebugImages` integration has been updated to init the `DEBUG_META` `Lazy` immediately.
  - Using this integration is known to cause issues in specific versions of the Linux kernel due to issues in a library it depends on.
  - Previously, on problematic systems the SDK would cause deadlock after capturing the first event. Now the SDK will panic on initialization instead. Please open an issue if you're affected.

### Features

- feat(otel): add OpenTelemetry SpanProcessor, Propagator, Extractor (#779) by @lcian
  - A new integration for the `opentelemetry` crate has been released.
  - It can be used to capture spans created using the `opentelemetry` API and send them to Sentry.
  - Distributed tracing is also supported, provided that the upstream/downstream services support the Sentry or W3C distributed tracing metadata format.
  - Please refer to the subcrate's README or the crate docs to see an example of setup and usage.
- feat: expose `sentry-actix` as a feature of `sentry` (#788) by @lcian
  - `sentry-actix` is now exposed by the `sentry` crate as `sentry::integrations::actix`, gated behind the `actix` feature flag.
  - Please update your dependencies to not depend on the `sentry-actix` subcrate directly.

### Dependencies

- build(deps): bump openssl from 0.10.71 to 0.10.72 (#762) by @dependabot
- build(deps): bump tokio from 1.44.1 to 1.44.2 (#763) by @dependabot
- chore(deps): bump some dependencies and update `Cargo.lock` (#772) by @lcian

### Various fixes & improvements

- Replace `once_cell` with `std::sync::LazyLock` (#776) by @FalkWoldmann
- chore: update GH issue templates for Linear compatibility (#777) by @stephanie-anderson
- chore: update issue templates with blank issue and Discord link (#778) by @lcian
- refactor(core): fail with message if TLS backend not available (#784) by @lcian
- build: add `sentry-opentelemetry` to workspace (#789) by @lcian
- docs: update docs including OTEL and other integrations (#790) by @lcian
- fix(otel): fix doctests (#794) by @lcian
- fix(otel): fix span and trace ids for distributed tracing (#801) by @lcian
- build(otel): exclude version from circular dev-dependencies (#802) by @lcian

## 0.37.0

### Breaking changes

- chore(msrv): `cargo update` and bump MSRV to 1.81 (#754) by @lcian
  - The minimum supported Rust version has been raised to 1.81.
- feat(core): introduce `release-health` feature (#749) by @pepperoni505
  - A new `release-health` feature flag was introduced that gates the [Release Health](https://docs.sentry.io/product/releases/health/) features of Sentry.
  - This allows for compilation of the SDK on certain WASM targets.
  - Release Health features were already present and enabled with no feature flag in previous versions.
  - The new feature flag will be enabled by default when using `sentry`, `sentry-actix`, `sentry-tower` or `sentry-tracing` with the default features.
  - If you're fine-tuning your feature flags, make sure to enable `release-health` to get back the previous behavior.
- ref(metrics): remove features and code related to the old metrics beta (#740) by @lcian
  - The metrics feature and the code related to it has been removed from the crate, as the Sentry backend stopped ingesting metrics a while ago.
- Switch to MIT license (#724) by @cleptric
  - The license for the crates has been changed to MIT.
 
### Features

- feat(actix): capture HTTP request body (#731) by @pacifistes
  - The middleware for `actix-web` now supports capturing and attaching the request body to HTTP request transactions.
  - You need to enable `send_default_pii` in your client options for this to be enabled, and you can fine-tune the behavior using the new option `max_request_body_size`.
- feat(core): `transaction.set_data` sets data on `TraceContext` (#739) by @lcian
  - `transaction.set_data` now sets data on `TraceContext`, as the SDK should not use the `extra` field.
- ref(backtrace): add entries and extra logic for in-app detection (#756) by @lcian
- feat(core): add more frames to be considered not in_app (#760) by @lcian
  - The logic used by the SDK to detect `in-app` stack frames has been improved. Now the SDK will mark more frames as not `in-app`.
  - A similar improvement has been added to the Sentry [backend](https://github.com/getsentry/sentry/commit/cef4d53e05093d6e9c81c1c49585af86cc135f8b) so that old versions of the SDK can benefit from improved `in-app` reporting.

### Fixes

- fix(http): Finish transaction on drop (#727) by @Dav1dde
  - Fixed a bug where the current transaction was not finished (hence not sent to Sentry) when its corresponding future was dropped, e.g. due to a panic.
- follow https://github.com/getsentry/sentry-rust/pull/439 for actix-web. fix https://github.com/getsentry/sentry-rust/issues/680 (#737) by @pavel-rosputko
  - The HTTP request metadata is now being correctly attached to transactions when using `sentry-actix`.
- fix(tracing): wrap error with synthetic mechanism only if attaching stacktrace (#755) by @lcian
  - Fixed a bug that should result in improved grouping and issue titles for events reported by `sentry-tracing` when not capturing stack traces.
- fix(actix): process request in other middleware using correct Hub (#758) by @lcian
  - The subsequent middleware in the chain when processing a request now execute within the correct Hub.
- fix(anyhow): attach stacktrace only if error provides backtrace (#759) by @lcian
  - Fixed a bug where the SDK was providing incorrect stack traces when capturing an `anyhow` when the `backtrace` feature is enabled but `RUST_BACKTRACE` is not set.
  - This should result in correct grouping of the affected issues.

### Various fixes & improvements

- Fix CS (#726) by @cleptric
- fix(doctests): update prost (#750) by @lcian
- chore(msrv): bump MSRV to 1.75 (#751) by @lcian
- refactor(actix): simplify body_from_http (#757) by @robjtede
- chore: prepare changelog for release (#761) by @lcian

### Dependencies

- build(deps): bump openssl from 0.10.66 to 0.10.70 (#732) by @dependabot
- build(deps): bump ring from 0.17.8 to 0.17.13 (#747) by @dependabot

## 0.36.0

### Various fixes & improvements

- feat(sentry-tower) Make SentryLayer and SentryService `Sync` if request isn't (#721) by @syphar
- sentry-tower: Update `axum` dependency to v0.8 (#718) by @Turbo87
- Allow retrieving user of scope (#715) by @thomaseizinger
- Elide lifetimes where possible (#716) by @thomaseizinger
- Replace release bot with GH app (#714) by @Jeffreyhung
- Delay sampling of span to `finish` (#712) by @thomaseizinger

## 0.35.0

**Fixes**:

- Envelopes will be discarded rather than blocking if the transport channel fills up (previously fixed in async-capable transports, now applied to the curl/ureq transports). ([#701](https://github.com/getsentry/sentry-rust/pull/701))

## 0.34.0

**Features**:

- Renamed the `UNSTABLE_metrics` and `UNSTABLE_cadence` feature flags to `metrics` and `metrics-cadence1` respectively.

## 0.33.0

### Various fixes & improvements

- ref(metrics): Add normalization and update set metrics hashing (#658) by @elramen
- feat: add embedded-svc based http transport (#654) by @madmo

## 0.32.3

**Compatiblity**:

- Raised the MSRV to **1.73**.

**Improvements**:

- Slightly improved overhead of the `tracing` layer. ([#642](https://github.com/getsentry/sentry-rust/pull/642))

**Updates**:

- Updated `reqwest` to version `0.12`.
- Updated `tonic` to version `0.11`.

## 0.32.2

### Various fixes & improvements

- feat(crons): Add new fields to `MonitorConfig` type (#638) by @szokeasaurusrex
- build(deps): bump h2 from 0.3.22 to 0.3.24 (#635) by @dependabot
- fix(hub): avoid deadlocks when emitting events (#633) by @Tuetuopay

## 0.32.1

**Features**:

- Add experimental implementations for Sentry metrics and a cadence sink. These
  require to use the `UNSTABLE_metrics` and `UNSTABLE_cadence` feature flags.
  Note that these APIs are still under development and subject to change.

## 0.32.0

**Features**:

- Updated `sentry-tower` dependencies, including `axum` and `http`.

## 0.31.8

### Various fixes & improvements

- MonitorSchedule constructor that validates crontab syntax (#625) by @szokeasaurusrex
- fix(docs): Fix some doc errors that slipped in (#623) by @flub
- docs(tower): Mention how to enable http feature from sentry crate (#622) by @flub
- build(deps): bump rustix from 0.37.23 to 0.37.25 (#619) by @dependabot

## 0.31.7

### Various fixes & improvements

- The minimum supported Rust version was bumped to **1.68.0** due to requirements from dependencies. (#612)

## 0.31.6

### Various fixes & improvements

- Apply clippy fixes and cherry-pick PRs (#610) by @Swatinem
- ref: Apply user field from scope to transaction event (#596) by @kamilogorek
- Remove profiling support (#595) by @viglia
- chore: upgrade webpki-roots 0.22.5 -> 0.23.0 (#593) by @boxdot

## 0.31.5

### Various fixes & improvements

- chore(deps): bump rustls (#592) by @utkarshgupta137

## 0.31.4

### Various fixes & improvements

- Apply scope metadata to transactions (#590) by @loewenheim

## 0.31.3

### Various fixes & improvements

- feat(tracing): Improve structure for tracing errors (#585) by @jan-auer

## 0.31.2

### Various fixes & improvements

- feat(crons): Add monitor check-in types to sentry-types (#577) by @evanpurkhiser

## 0.31.1

**Features**:

- Add a new `(tower-)axum-matched-path` feature to use the `MatchedPath` as transaction name, along with attaching the request metadata to the transaction.

**Fixes**:

- Fix rate-limiting/filtering of raw envelopes.

**Thank you**:

Features, fixes and improvements in this release have been contributed by:

- [@Turbo87](https://github.com/Turbo87)

## 0.31.0

**Breaking Changes**:

- Aligned profiling-related protocol types.

**Features**:

- Added a `ProfilesSampler` to the `ClientOptions`.

**Fixes**:

- Fix building `ureq` transport without the `native-tls` feature.
- Fixed serialization of raw `Envelope`s, and added a new `from_bytes_raw` constructor.

**Thank you**:

Features, fixes and improvements in this release have been contributed by:

- [@bryanlarsen](https://github.com/bryanlarsen)
- [@jose-acevedoflores](https://github.com/jose-acevedoflores)

## 0.30.0

**Breaking Changes**:

- The minimum supported Rust version was bumped to **1.66.0** due to CI workflow misconfiguration.

**Fixes**:

- Switch to checked version of `from_secs_f64` in `timestamp_to_datetime` function to prevent panics (#554) by @olksdr

**Internal**:

- Disable unnecessary default regex features for `sentry-backtrace` (#552) by @xfix
- Use correct Rust toolchain for MSRV jobs (#555) by @kamilogorek

## 0.29.3

**Features**:

- `debug_images` is now a default feature. ([#545](https://github.com/getsentry/sentry-rust/pull/545)
- Added a `from_path_raw` function to `Envelope` that reads an envelope from a file without parsing anything. ([#549](https://github.com/getsentry/sentry-rust/pull/549))
- Added a `data` method to `performance::Span` that gives access to the span's attached data. ([#548](https://github.com/getsentry/sentry-rust/pull/548))

**Fixes**:

- Envelopes will be discarded rather than blocking if the transport channel fills up. ([#546](https://github.com/getsentry/sentry-rust/pull/546))

## 0.29.2

### Various fixes & improvements

- fix: Prefer `match_pattern` over `match_name` in actix (#539) by @wuerges
- feat(profiling): Add profile context to transaction. (#538) by @viglia
- Re-disable scheduled jobs on forks (#537) by @MarijnS95
- fix: Avoid Deadlock popping ScopeGuards out of order (#536) by @Swatinem
- sentry-core: make TraceContext publicly readable (#534) by @tommilligan
- sentry-core: make TransactionContext.trace_id readable (#533) by @tommilligan
- docs: fix outdated `native-tls`/`rustls` info in README (#535) by @seritools
- features: Make `tower-http` enable the `tower` feature (#532) by @Turbo87

## 0.29.1

**Features**:

- Users of `TransactionContext` may now add `custom` context to it. This may be used by `traces_sampler` to decide sampling rates on a per-transaction basis. ([#512](https://github.com/getsentry/sentry-rust/pull/512))

**Fixes**:

- Correctly strip crates hashes for v0 symbol mangling. ([#525](https://github.com/getsentry/sentry-rust/pull/525))

**Internal**:

- Simplify `Hub::run` and `SentryFuture` by using a scope-guard for `Hub` switching. ([#524](https://github.com/getsentry/sentry-rust/pull/524), [#529](https://github.com/getsentry/sentry-rust/pull/529))

**Thank you**:

Features, fixes and improvements in this release have been contributed by:

- [@tommilligan](https://github.com/tommilligan)

## 0.29.0

**Features**:

- Allow `traces_sampler` to inspect well known properties of `TransactionContext` ([#514](https://github.com/getsentry/sentry-rust/pull/514))

## 0.28.0

**Breaking Changes**:

- The minimum supported Rust version was bumped to **1.60.0** due to requirements from dependencies. ([#498](https://github.com/getsentry/sentry-rust/pull/498))
- Added the `traces_sampler` option to `ClientOptions`. This allows the user to customise sampling rates on a per-transaction basis. ([#510](https://github.com/getsentry/sentry-rust/pull/510))

**Features**:

- Add support for Profiling feature. ([#479](https://github.com/getsentry/sentry-rust/pull/479))
- Add `SSL_VERIFY` option to control certificate verification. ([#508](https://github.com/getsentry/sentry-rust/pull/508))
- Add Windows OS version to OS context ([#499](https://github.com/getsentry/sentry-rust/pull/499))
- Add a `tower-http` feature as a shortcut ([#493](https://github.com/getsentry/sentry-rust/pull/493))

**Internal**:

- Take advantage of weak features in Rust 1.60 for TLS enablement ([#454](https://github.com/getsentry/sentry-rust/pull/454))
- Turn off `pprof` default features ([#491](https://github.com/getsentry/sentry-rust/pull/491))
- Change session update logic to follow the spec ([#477](https://github.com/getsentry/sentry-rust/pull/477))
- Extract public `event_from_error` fn in `sentry-anyhow` ([#476](https://github.com/getsentry/sentry-rust/pull/476))

**Thank you**:

Features, fixes and improvements in this release have been contributed by:

- [@MarijnS95](https://github.com/MarijnS95)
- [@lpraneis](https://github.com/lpraneis)
- [@tommilligan](https://github.com/tommilligan)

## 0.27.0

**Breaking Changes**:

- The minimum supported Rust version was bumped to **1.57.0** due to requirements from dependencies. ([#472](https://github.com/getsentry/sentry-rust/pull/472))
- Add the `rust-version` field to the manifest. ([#473](https://github.com/getsentry/sentry-rust/pull/473))
- Update to edition 2021. ([#473](https://github.com/getsentry/sentry-rust/pull/473))

**Features**:

- Implement `Envelope::from_path` and `Envelope::from_slice`. ([#456](https://github.com/getsentry/sentry-rust/pull/456))
- Add basic `attachment` support. ([#466](https://github.com/getsentry/sentry-rust/pull/466))

**Internal**:

- Replace ancient `lazy_static` crate with `once_cell` or `const` slices. ([#471](https://github.com/getsentry/sentry-rust/pull/471))

**Thank you**:

Features, fixes and improvements in this release have been contributed by:

- [@MarijnS95](https://github.com/MarijnS95)
- [@timfish](https://github.com/timfish)

## 0.26.0

**Breaking Changes**:

- Updated the `debugid` and `uuid` dependencies to versions `0.8.0` and `1.0.0` respectively.

**Features**:

- Request data can now be attached to Transactions and Spans via `set_transaction`. ([#439](https://github.com/getsentry/sentry-rust/pull/439))
- macOS versions are now reported instead of the Darwin kernel version. ([#451](https://github.com/getsentry/sentry-rust/pull/451))
- Support capturing the error of functions instrumented with `#[instrument(err)]`. ([#453](https://github.com/getsentry/sentry-rust/pull/453))
- Support capturing span data of instrumented functions. ([#445](https://github.com/getsentry/sentry-rust/pull/445))
- Expose the `debug_images` function from `sentry-debug-images`.

**Fixes**:

- Generate a more correct request URL in the `sentry-tower` integration. ([#460](https://github.com/getsentry/sentry-rust/pull/460))
- Do not `panic` on invalid `HTTP(S)_PROXY` env. ([#450](https://github.com/getsentry/sentry-rust/pull/450))

**Internal**:

- Project Ids in DSN are treated as opaque strings. ([#452](https://github.com/getsentry/sentry-rust/pull/452))

**Thank you**:

Features, fixes and improvements in this release have been contributed by:

- [@jessfraz](https://github.com/jessfraz)
- [@hannes-vernooij](https://github.com/hannes-vernooij)
- [@rajivshah3](https://github.com/rajivshah3)
- [@MarijnS95](https://github.com/MarijnS95)
- [@kvnvelasco](https://github.com/kvnvelasco)
- [@poliorcetics](https://github.com/poliorcetics)
- [@pbzweihander](https://github.com/pbzweihander)

## 0.25.0

**Breaking Changes**:

- The minimum supported Rust version was bumped to **1.54.0** due to requirements from dependencies.
- Updated the `sentry-actix` integration to `actix-web@4`. ([#437](https://github.com/getsentry/sentry-rust/pull/437))

**Features**:

- Calling `Scope::set_transaction` will override the Transaction name of any currently running performance monitoring transaction. ([#433](https://github.com/getsentry/sentry-rust/pull/433))

**Fixes**:

- Make sure Spans/Transactions have a meaningful/non-empty name. ([#434](https://github.com/getsentry/sentry-rust/pull/434))

**Thank you**:

Features, fixes and improvements in this release have been contributed by:

- [@jessfraz](https://github.com/jessfraz)
- [@fourbytes](https://github.com/fourbytes)

## 0.24.3

**Features**:

- Added `ureq` transport support. ([#419](https://github.com/getsentry/sentry-rust/pull/419))
- Added `GpuContext` to the `Context`. ([#428](https://github.com/getsentry/sentry-rust/pull/428))

**Fixes**:

- Remove unused `serde_json` feature from `curl` dependency. ([#420](http://github.com/getsentry/sentry-rust/pull/420))
- `sentry-tracing`: When converting a `tracing` event to a `sentry` event, don't create an exception if the original event doesn't have one ([#423](https://github.com/getsentry/sentry-rust/pull/423))
- `sentry-tracing`: Add line numbers and tags into custom Contexts sections. ([#430](http://github.com/getsentry/sentry-rust/pull/430))

**Thank you**:

Features, fixes and improvements in this release have been contributed by:

- [@MarijnS95](https://github.com/MarijnS95)

## 0.24.2

**Fixes**:

- Make sure `sentry-core` compiler without the `client` feature. ([#416](https://github.com/getsentry/sentry-rust/pull/416))
- Fix incorrect wrapping of Service Futures in `sentry-tower` that could lead to memory leaks combined with the Http Service. ([#417](https://github.com/getsentry/sentry-rust/pull/417))

## 0.24.1

**Breaking Changes**:

- The minimum supported Rust version was bumped to **1.53.0** due to requirements from dependencies.
- The `backtrace` feature of `sentry-anyhow` is enabled by default. ([#362](https://github.com/getsentry/sentry-rust/pull/362))
- The `tracing-subscriber` dependency of `sentry-tracing` has been bumped to version `0.3.x`. ([#377](https://github.com/getsentry/sentry-rust/pull/377))
- `Scope::add_event_processor` now takes a generic parameter instead of a boxed function.([#380](https://github.com/getsentry/sentry-rust/pull/380))
- The new performance monitoring APIs required changes to a few `protocol` types.
- A few more constructors are now decorated with `#[must_use]`.
- Usage of `chrono` in public API types was removed in favor of `SystemTime`. ([#409](https://github.com/getsentry/sentry-rust/pull/409))

**Features**:

- Added manual APIs for performance monitoring and span/transaction collection. ([#395](https://github.com/getsentry/sentry-rust/pull/395))
- Added span/transaction collection to `sentry-tracing`. ([#350](https://github.com/getsentry/sentry-rust/pull/350), [#400](https://github.com/getsentry/sentry-rust/pull/400))
- Added a new crate `sentry-tower` and feature `tower` that enables integration with `tower`. ([#356](https://github.com/getsentry/sentry-rust/pull/356))
- The new `sentry-tower` crate has a `http` feature which can be used to log request details and start new performance monitoring spans based on incoming distributed tracing headers. ([#397](https://github.com/getsentry/sentry-rust/pull/397))
- Similarly, the `sentry-actix` integration also has the ability to start new performance monitoring spans based on incoming distributed tracing headers. ([#411](https://github.com/getsentry/sentry-rust/pull/411))
- Added a new feature `surf-h1` for using `surf` with the h1 client. ([#357](https://github.com/getsentry/sentry-rust/pull/357))
- Added support for `Span::record` to `sentry-tracing`. ([#364](https://github.com/getsentry/sentry-rust/pull/364))
- Errors captured in the `tracing` integration are being reported as sentry Exceptions. ([#412](https://github.com/getsentry/sentry-rust/pull/412))
- Added Windows support for debug images. ([#366](https://github.com/getsentry/sentry-rust/pull/366))

**Fixes**:

- The `tokio` dependency is now only required for the `curl`, `reqwest`, and `surf` features. ([#363](https://github.com/getsentry/sentry-rust/pull/363))
- The rate limiting implementation was updated to follow the expected behavior. ([#410](https://github.com/getsentry/sentry-rust/pull/410))

**Thank you**:

Features, fixes and improvements in this release have been contributed by:

- [@Tuetuopay](https://github.com/Tuetuopay)
- [@zryambus](https://github.com/zryambus)
- [@Jasper-Bekkers](https://github.com/Jasper-Bekkers)
- [@danielnelson](https://github.com/danielnelson)
- [@leops](https://github.com/leops)
- [@Turbo87](https://github.com/Turbo87)
- [@DmitrySamoylov](https://github.com/DmitrySamoylov)
- [@seanpianka](https://github.com/seanpianka)

## 0.23.0

**Breaking Changes**:

- The minimum supported Rust version was bumped to **1.46.0** due to requirements from dependencies.

**Features**:

- Added support for pre-aggregated Sessions using the new `SessionMode::Request` option. This requires **Sentry 21.2**.
- Added a new `Client::flush` method to explicitly flush the transport and use that to make sure events are flushed out when using `panic=abort`.
- Added a new `flush` hook to the `Transport` trait.
- Exposed a new `RateLimiter` utility that transport implementations can use to drop envelopes early when the DSN is being rate limited.
- Optionally allow capturing backtraces from anyhow errors.
- Added new crate `sentry-tracing` and feature `tracing` that enables support to capture Events and Breadcrumbs from tracing logs.

**Fixes**:

- Honor the `attach_stacktrace` option correctly when capturing errors.
- Added the missing `addr_mode` property to `Frame`.
- Fixed extracting the error type from a `anyhow::msg`.

**Thank you**:

Features, fixes and improvements in this release have been contributed by:

- [@XX](https://github.com/XX)
- [@Jake-Shadle](https://github.com/Jake-Shadle)
- [@Tuetuopay](https://github.com/Tuetuopay)
- [@irevoire](https://github.com/irevoire)
- [@pbzweihander](https://github.com/pbzweihander)

## 0.22.0

**Breaking Changes**:

- The minimum supported Rust version was bumped to **1.45.0**.
- The deprecated `error-chain` and `failure` integrations, features and crates were removed.

**Features**:

- The `slog` integration now supports capturing `slog::KV` pairs for both breadcrumbs and events.
- Preliminary support for attachments was added to `sentry-types` and the `Envelope`. However, deeper integration into the SDK is not yet complete.

**Fixes**:

- Fix regression defaulting `ClientOptions::environment` from `SENTRY_ENVIRONMENT`.
- The `debug-images` integration now captures the correct `image_addr`.
- Do not send invalid exception events in the `log` and `slog` integrations. Both integrations no longer attach the location. To receive location information, set `options.attach_stacktrace` to `true`.
- Process all event backtraces the same way.
- Fix a panic in the session flusher.

**Updates**:

- Updated `reqwest` to version `0.11`, which is based on `tokio 1`.
- Removed usage of the abandoned `im` crate, thus solving a transitive RUSTSEC advisory.

**Thank you**:

Features, fixes and improvements in this release have been contributed by:

- [@jrobsonchase](https://github.com/jrobsonchase)
- [@Jake-Shadle](https://github.com/Jake-Shadle)

## 0.21.0

**Breaking Changes**:

- Bump the minimum required Rust version to **1.42.0**.
- The `actix` integration / middleware is now compatible with `actix-web 3`.
- Removed all deprecated exports and deprecated feature flags.
- The `failure` integration / feature is now off-by-default along with its deprecation.
- The `log` and `slog` integrations were re-designed, they now offer types that wrap a `log::Log` or `slog::Drain` and forward log events to the currently active sentry `Hub` based on an optional filter and an optional mapper.
- The new `log` integration will not implicitly call `log::set_max_level_filter` anymore, and users need to do so manually.

**Features**:

- The SDK will now set a default `environment` based on `debug_assertions`.
- Session updates are now sent lazily.
- Add the new `end_session_with_status` global and Hub functions which allow ending a Release Health Session with an explicit `SessionStatus`.

**Deprecations**:

- The `error-chain` and `failure` integration was officially deprecated and will be removed soon.

## 0.20.1

**Fixes**:

- Fixed a deadlock when nesting `configure_scope` calls.
- Improved transport shutdown logic and fixed a potential deadlock on shutdown.

## 0.20.0

**Highlights**:

- The Rust SDK now has **experimental** support for [Release Health Sessions](https://docs.sentry.io/product/releases/health/) using the `start_session` and `end_session` API (global and on the `Hub`).

**Breaking Changes**:

- The `Transport` was changed to work on `Envelope`s instead of `Event`s. The `send_event` trait function was removed in favor of `send_envelope`.

**Features**:

- The `Envelope`, `SessionUpdate`, and other related types have been added to the `sentry_types::protocol::v7` module.
- A `clear_breadcrumbs` method was added to `Scope`.
- `sentry_contexts::utils` is now public.

**Fixes**:

- Panic events now have a proper `mechanism`.

**Deprecations**:

- The `Future` and `FutureExt` exports have been renamed to `SentryFuture` and `SentryFutureExt` respectively.

**Thank you**:

Features, fixes and improvements in this release have been contributed by:

- [@Jake-Shadle](https://github.com/Jake-Shadle)
- [@maxcountryman](https://github.com/maxcountryman)
- [@ErichDonGubler](https://github.com/ErichDonGubler)
- [@nCrazed](https://github.com/nCrazed)
- [@jrconlin](https://github.com/jrconlin)

## 0.19.1

**Fixes**:

- Better deal with concurrent Hub access.

## 0.19.0

**Highlights**:

The `sentry` crate has been split up into a `sentry-core`, and many smaller per-integration crates. Application users should continue using the `sentry` crate, but library users and integration/transport authors are encouraged to use the `sentry-core` crate instead.

Additionally, sentry can now be extended via `Integration`s.

**Breaking Changes**:

- The `utils` module has been removed, and most utils have been moved into integrations.
- The `integrations` module was completely rewritten.
- When constructing a `Client` using a `ClientOptions` struct manually, it does not have any default integrations, and it does not resolve default options from environment variables any more. Please use the explicit `apply_defaults` function instead. The `init` function will automatically call `apply_defaults`.
- The `init` function can’t be called with a `Client` anymore.

**Features**:

- Sentry can now capture `std::error::Error` types, using the `capture_error` and `Hub::capture_error` functions, and an additional `event_from_error` utility function.
- Sentry now has built-in support to bind a `Hub` to a `Future`.
- Sentry can now be extended with `Integration`s.
- The `ClientInitGuard`, `Future` and `ScopeGuard` structs and `apply_defaults`, `capture_error`, `event_from_error`, `with_integration` and `parse_type_from_debug` functions have been added to the root exports.
- The `FutureExt`, `Integration`, `IntoBreadcrumbs`, `IntoDsn`, `Transport` and `TransportFactory` traits are now exported.
- The `types` module now re-exports `sentry-types`.

**Deprecations**:

- The `internals` module is deprecated. Please `use` items from the crate root or the `types` module instead.
- All the feature flags have been renamed, the old names are still available but will be removed in the future.

## 0.18.1

- Fix potential segfault with `with_debug_meta` (#211).
- Fix panic when running inside of tokio (#186).

## 0.18.0

- Bump the minimum required Rust version to **1.40.0**.
- Upgrade most dependencies to their current versions (#183):

  - `env_logger 0.7`
  - `reqwest 0.10`
  - `error-chain 0.12`
  - `url 2.1`
  - `sentry-types 0.14`

- Remove the `log` and `env_logger` integration from default features (#183).
- Fix backtraces for newer `failure` and `backtrace` versions (#183).
- Fix compilation of the `with_rust_info` feature (#183).
- Add "panics" sections to functions that may panic (#174).
- Document all feature flags consistently.

## 0.17.0

- Upgrade findshlibs (#153)

## 0.16.0

- Bump the minimum required Rust version to **1.34.0**.
- Fix potentially broken payloads when using the `curl` transport (#152).
- Report the SDK as `sentry.rust` for analytics (#142).

## 0.15.5

- Fix backtraces with inline frames in newer Rust versions (#141).

## 0.15.4

- Added a feature flag to disable the default sentry features in sentry-actix. (#139)

## 0.15.3

- Added `with_rustls` and `with_native_tls` features to control SSL in the default
  reqwest transport. (#137)

## 0.15.2

- Added support for passing custom reqwest clients/curl handles to the transport (#130)

## 0.15.1

- Correct dependency bump for sentry types.

## 0.15.0

- Upgraded to newer version of the internal sentry types crate.

## 0.14.2

- Fixed a potential issue where an event might have been dropped if it was sent
  right after the curl transport was created.

## 0.14.1

- Fixed an issue where turning off the http transports would cause a compile error.

## 0.14.0

- Added support for reading `SENTRY_ENVIRONMENT` and `SENTRY_RELEASE` environment
  variables.
- Added support for panicking with failure errors.
- Added `attach_stacktraces` configuration option to logging integration
- Fixed a bug where `emit_breadcrumbs` was incorrectly handled.
- Restructured the transport system. You can now disable the builtin HTTP
  reqwest based transport or opt for the curl transport.
- Fixed a potential issue where an event might have been dropped if it was sent
  right after the reqwest transport was created.
- Added support for server side symbolication for linux platforms.

## 0.13.0

**Breaking Change**: This release requires Rust 1.31 or newer.

- Upgrade the logger integration to `env_logger:0.6`
- Support debug identifiers of loaded images on Linux (#114)
- Update `sentry-types` to the latest version
- Fix `log::log_enabled!` when log integration is active

## 0.12.1

- Resolve a memory leak in the actix integration.
- Fix an issue where dropping a scope guard for a non active hub resulted in a
  panic.
- Added support for the new failure `Fail::name`
- Improved support for actix failure based error
- Added `RefUnwindSafe` for `ClientOptions`
- Remove the never supported `repos` option.

## 0.12.0

- Upgrade reqwest to 0.9
- Add support for debug logging through the log crate (`with_debug_to_log` feature)
- Added debug log for when events are dropped in the transport.

## 0.11.1

- Fix compilation error in `sentry-actix` (#87)

## 0.11.0

- Added `sentry::with_scope`
- Updated the sentry types to 0.8.x

## 0.10.0

- Streamline types with other SDKs. Most notabe changes:
  - `Event::id` has been renamed to `Event::event_id`
  - `Event::exceptions` has been renamed to `Event::exception`
  - Some collections are now wrapped in `Values`
- Added more debug logs.

## 0.9.0

- Removed `drain_events`. Events are now drained by calling `Client::close` or on the
  transport on `Transport::shutdown`.
- Removed `Hub::add_event_processor`. This was replaced by `Scope::add_event_processor`
  which is easier to use (only returns factory function)/
- Added various new client configuration values.
- Unified option handling

This is likely to be the final API before 1.0

## 0.3.1

- Remove null byte terminator from device model context (#33)
- Fix `uname` breaking builds on Windows (#32)
- Fix the crate documentation link (#31)<|MERGE_RESOLUTION|>--- conflicted
+++ resolved
@@ -1,21 +1,18 @@
 # Changelog
 
-<<<<<<< HEAD
 ## Unreleased
+
+### Breaking changes
+
+- refactor: remove `debug-logs` feature (#820) by @lcian
+  - The deprecated `debug-logs` feature of the `sentry` crate, used for the SDK's own internal logging, has been removed.
 
 ### Behavioral changes
 
 - feat(core): implement Tracing without Performance (#811) by @lcian
   - The SDK now implements Tracing without Performance, which makes it so that each `Scope` is associated with an object holding some tracing information.
   - This information is used as a fallback when capturing an event with tracing disabled or otherwise no ongoing span, to still allow related events to be linked by a trace.
-=======
-### Unreleased
-
-### Breaking changes
-
-- refactor: remove `debug-logs` feature (#820) by @lcian
-  - The deprecated `debug-logs` feature of the `sentry` crate has been removed.
->>>>>>> ae9779f9
+  - A new API `Scope::iter_trace_propagation_headers` has been provided that will use the fallback tracing information if there is no current `Span`.
 
 ## 0.38.1
 
