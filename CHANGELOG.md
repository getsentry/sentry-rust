# Changelog

## Unreleased

### Breaking changes

<<<<<<< HEAD
- ref(tracing): rework tracing to Sentry span name/op conversion () by @lcian
  - The `tracing` integration now uses the tracing span name as the Sentry span name by default.
  - Before this change, the span name would be set based on the `tracing` span target (<module>::<function> when using the `tracing::instrument` macro).
  - The `tracing` integration now uses `default` as the default Sentry span op.
  - Before this change, the span op would be set based on the `tracing` span name.
  - When upgrading, please ensure to adapt any queries, metrics or dashboards to use the new span names/ops.
  - Additional special fields have been added that allow overriding certain data on the Sentry span:
    - `sentry.op`: override the Sentry span op
    - `sentry.name`: override the Sentry span name
    - `sentry.trace`: given a 
  - Example usage:
    ```rust
    #[tracing::instrument(skip_all, fields(
        sentry.op = "http.server",
        sentry.name = "GET /payments",
        sentry.trace = headers.get("sentry-trace").unwrap_or(&"".to_owned()),
    ))]
    async fn handle_request(headers: std::collections::HashMap<String, String>) {
        // ...
    }
    ```
=======
- fix(actix): capture only server errors ([#877](https://github.com/getsentry/sentry-rust/pull/877))
  - The Actix integration now properly honors the `capture_server_errors` option (enabled by default), capturing errors returned by middleware only if they are server errors (HTTP status code 5xx).
  - Previously, if a middleware were to process the request after the Sentry middleware and return an error, our middleware would always capture it and send it to Sentry, regardless if it was a client, server or some other kind of error.
  - With this change, we capture errors returned by middleware only if those errors can be classified as server errors.
  - There is no change in behavior when it comes to errors returned by services, in which case the Sentry middleware only captures server errors exclusively.
>>>>>>> cd933d3e

### Features

- feat(core): add Response context ([#874](https://github.com/getsentry/sentry-rust/pull/874)) by @lcian
  - The `Response` context can now be attached to events, to include information about HTTP responses such as headers, cookies and status code.
  - Example:
    ```rust
    let mut event = Event::new();
    let response = ResponseContext {
        cookies: Some(r#""csrftoken": "1234567""#.to_owned()),
        headers: Some(headers_map),
        status_code: Some(500),
        body_size: Some(15),
        data: Some("Invalid request"),
    };
    event
        .contexts
        .insert("response".to_owned(), response.into());
    ```

### Fixes

- build(panic): Fix build without other dependencies ([#883](https://github.com/getsentry/sentry-rust/pull/883)) by @liskin
  - The `sentry-panic` crate now builds successfully when used as a standalone dependency.

## 0.42.0

### Features

- feat(log): support kv feature of log (#851) by @lcian
  - Attributes added to a `log` record using the `kv` feature are now recorded as attributes on the log sent to Sentry.
- feat(types): add all the missing supported envelope headers ([#867](https://github.com/getsentry/sentry-rust/pull/867)) by @lcian
- feat(types): add setters for envelope headers ([#868](https://github.com/getsentry/sentry-rust/pull/868)) by @lcian
  - It's now possible to set all of the [envelope headers](https://develop.sentry.dev/sdk/data-model/envelopes/#headers) supported by the protocol when constructing envelopes.
- feat(core): add some DSC fields to transaction envelope headers ([#869](https://github.com/getsentry/sentry-rust/pull/869)) by @lcian
  - The SDK now sends additional envelope headers with transactions. This should solve some extrapolation issues for span metrics.

### Behavioral changes

- feat: filter username and password in URLs ([#864](https://github.com/getsentry/sentry-rust/pull/864)) by @lcian
  - Usernames and passwords that could be contained in URLs captured when using the Actix Web or axum integration are now always filtered out.
  - If the `Request` is created manually by the user, then these fields are not filtered out.
  - This information was already filtered by Relay, but should also be filtered by the SDK itself as a first line of defense.

### Fixes

- docs: match description of `debug` option with behavior since PR #820 ([#860](https://github.com/getsentry/sentry-rust/pull/860)) by @AlexTMjugador

## 0.41.0

### Breaking changes

- feat(tracing): support combined EventFilters and EventMappings (#847) by @lcian
  - `EventFilter` has been changed to a `bitflags` struct.
  - It's now possible to map a `tracing` event to multiple items in Sentry by combining multiple event filters in the `event_filter`, e.g. `tracing::Level::ERROR => EventFilter::Event | EventFilter::Log`.
  - It's also possible to use `EventMapping::Combined` to map a `tracing` event to multiple items in Sentry.
  - `ctx` in the signatures of `event_from_event`, `breadcrumb_from_event` and `log_from_event` has been changed to take `impl Into<Option<&'context Context<'context, S>>>` to avoid cloning the `Context` when mapping to multiple items.

### Features

- feat(core): emit debug log when calling capture_log but logs are disabled (#849) by @lcian

### Fixes

- fix(logs): stringify u64 attributes greater than `i64::MAX` (#846) by @lcian

### Dependencies

- chore(deps): bump `anyhow` and disable its `backtrace` feature (#632) by @LunaBorowska

## 0.40.0

### Breaking changes

- refactor(logs): apply user attributes to log regardless of `send_default_pii` (#843) by @lcian
  - User attributes should be applied to logs regardless of `send_default_pii`. Therefore, that parameter was removed from `sentry_core::Scope::apply_to_log`.

### Features

- feat(tracing): add support for logs (#840) by @lcian
  - To capture `tracing` events as Sentry structured logs, enable the `logs` feature of the `sentry` crate.
  - Then, initialize the SDK with `enable_logs: true` in your client options.
  - Finally, set up a custom event filter to map events to logs based on criteria such as severity. For example:
  ```rust
      let sentry_layer = sentry_tracing::layer().event_filter(|md| match *md.level() {
          tracing::Level::ERROR => EventFilter::Event,
          tracing::Level::TRACE => EventFilter::Ignore,
          _ => EventFilter::Log,
      });
  ```
- feat(log): add support for logs (#841) by @lcian
  - To capture `log` records as Sentry structured logs, enable the `logs` feature of the `sentry` crate.
  - Then, initialize the SDK with `enable_logs: true` in your client options.
  - Finally, set up a custom event filter to map records to Sentry logs based on criteria such as severity. For example:
  ```rust
      let logger = sentry::integrations::log::SentryLogger::new().filter(|md| match md.level() {
          log::Level::Error => LogFilter::Event,
          log::Level::Trace => LogFilter::Ignore,
          _ => LogFilter::Log,
      });
  ```
- refactor(logs): cache default attributes and add OS attributes (#842) by @lcian
  - `os.name` and `os.version` are now being attached to logs as default attributes.

### Fixes

- fix(logs): send environment in `sentry.environment` default attribute (#837) by @lcian

### Behavioral changes

- refactor(tracing): refactor internal code and improve docs (#839) by @lcian
  - Errors carried by breadcrumbs will now be stored in the breadcrumb `data` under their original field name.
  - Before, they were all stored under a single key called `errors`.

### Dependencies

- chore(deps): upgrade `ureq` to 3.x (#835) by @algesten

## 0.39.0

### Features

Support for [Sentry structured logs](https://docs.sentry.io/product/explore/logs/) has been added to the SDK.
- To set up logs, enable the `logs` feature of the `sentry` crate and set `enable_logs` to `true` in your client options.
- Then, use the `logger_trace!`, `logger_debug!`, `logger_info!`, `logger_warn!`, `logger_error!` and `logger_fatal!` macros to capture logs.
- To filter or update logs before they are sent, you can use the `before_send_log` client option.
- Please note that breaking changes could occur until the API is finalized. 

- feat(logs): add log protocol types (#821) by @lcian
- feat(logs): add ability to capture and send logs (#823) by @lcian & @Swatinem
- feat(logs): add macro-based API (#827) by @lcian & @szokeasaurusrex
- feat(logs): send logs in batches (#831) by @lcian

### Behavioral changes

- feat(core): implement Tracing without Performance (#811) by @lcian
  - The SDK now implements Tracing without Performance, which makes it so that each `Scope` is associated with an object holding some tracing information.
  - This information is used as a fallback when capturing an event with tracing disabled or otherwise no ongoing span, to still allow related events to be linked by a trace.
  - A new API `Scope::iter_trace_propagation_headers` has been provided that will use the fallback tracing information if there is no current `Span` on the `Scope`.

### Breaking changes

- refactor: remove `debug-logs` feature (#820) by @lcian
  - The deprecated `debug-logs` feature of the `sentry` crate, used for the SDK's own internal logging, has been removed.

## 0.38.1

### Fixes

- build: include `sentry-actix` optionally when `release-health` is enabled (#806) by @lcian
  - `sentry-actix` is now being included as a dependency only when explicitly added, either as a direct dependency or through the `actix` feature flag of the `sentry` crate.
  - Due to a mistake in the `Cargo.toml`, it was previously being included as a dependency by default when using just the `sentry` crate with default features.

## 0.38.0

### OpenTelemetry integration

An OpenTelemetry integration has been released. Please refer to the changelog entry below for the details.

### Breaking changes

- refactor(tracing): remove `EventFilter::exception` and always attach exception (#768) by @lcian
  - The `EventFilter::Exception` enum variant has been removed. Please use `EventFilter::Event` instead to achieve the same behavior.
  - Using `EventFilter::Event` will always attach any error struct used within the `error` field passed to the `tracing` macro, as `EventFilter::Exception` did previously.
  - The `error` field will also be attached to breadcrumbs as an `errors` field resembling the structure of Sentry events created from error structs.
- fix: use `release-health` flag in `sentry-actix` and remove it from subcrates where unneeded (#787) by @lcian
  - As a follow-up from the changes in the previous release, the `ClientOptions` fields `auto_session_tracking` and `session_mode` are now gated behind the `release-health` feature flag of the `sentry` crate.
  - If you depend on `sentry` with `default-features = false`, you need to include the `release-health` feature flag to benefit from the [Release Health](https://docs.sentry.io/product/releases/health/) features of Sentry and have access to the aforementioned client options.
  - The `release-health` feature flag is used correctly in `sentry-actix` to enable compilation of that subcrate when it's disabled.
  - The `release-health` has been removed from the `sentry-tracing` and `sentry-tower` subcrates, where it was unnecessary.
- refactor: remove Surf transport (#766) by @lcian
  - The Surf transport has been removed as the `surf` crate is unmaintained and it was holding back dependency upgrades.
  - If you really want to still use Surf, you can define a custom `TransportFactory` and pass it as the `transport` in your `ClientOptions`

### Behavioral changes

- refactor: honor `send_default_pii` in `sentry-actix` and `sentry-tower` (#771) by @lcian
  - The client option `send_default_pii` (disabled by default) is now honored by `sentry-actix` and `sentry-tower`.
  - This means that potentially sensitive headers such as authorization, cookies, and those that usually contain the user's IP address are filtered and not sent to Sentry.
  - If you want to get back to the previous behavior and capture all headers, please set `send_default_pii` to `true` in your `ClientOptions`.
  - Please refer to our [Data Collected](https://docs.sentry.io/platforms/rust/data-management/data-collected/) page for a comprehensive view of the data collected by the SDK.
- refactor(debug-images): force init `DEBUG_META` on integration init (#773) by @lcian
  - The `DebugImages` integration has been updated to init the `DEBUG_META` `Lazy` immediately.
  - Using this integration is known to cause issues in specific versions of the Linux kernel due to issues in a library it depends on.
  - Previously, on problematic systems the SDK would cause deadlock after capturing the first event. Now the SDK will panic on initialization instead. Please open an issue if you're affected.

### Features

- feat(otel): add OpenTelemetry SpanProcessor, Propagator, Extractor (#779) by @lcian
  - A new integration for the `opentelemetry` crate has been released.
  - It can be used to capture spans created using the `opentelemetry` API and send them to Sentry.
  - Distributed tracing is also supported, provided that the upstream/downstream services support the Sentry or W3C distributed tracing metadata format.
  - Please refer to the subcrate's README or the crate docs to see an example of setup and usage.
- feat: expose `sentry-actix` as a feature of `sentry` (#788) by @lcian
  - `sentry-actix` is now exposed by the `sentry` crate as `sentry::integrations::actix`, gated behind the `actix` feature flag.
  - Please update your dependencies to not depend on the `sentry-actix` subcrate directly.

### Dependencies

- build(deps): bump openssl from 0.10.71 to 0.10.72 (#762) by @dependabot
- build(deps): bump tokio from 1.44.1 to 1.44.2 (#763) by @dependabot
- chore(deps): bump some dependencies and update `Cargo.lock` (#772) by @lcian

### Various fixes & improvements

- Replace `once_cell` with `std::sync::LazyLock` (#776) by @FalkWoldmann
- chore: update GH issue templates for Linear compatibility (#777) by @stephanie-anderson
- chore: update issue templates with blank issue and Discord link (#778) by @lcian
- refactor(core): fail with message if TLS backend not available (#784) by @lcian
- build: add `sentry-opentelemetry` to workspace (#789) by @lcian
- docs: update docs including OTEL and other integrations (#790) by @lcian
- fix(otel): fix doctests (#794) by @lcian
- fix(otel): fix span and trace ids for distributed tracing (#801) by @lcian
- build(otel): exclude version from circular dev-dependencies (#802) by @lcian

## 0.37.0

### Breaking changes

- chore(msrv): `cargo update` and bump MSRV to 1.81 (#754) by @lcian
  - The minimum supported Rust version has been raised to 1.81.
- feat(core): introduce `release-health` feature (#749) by @pepperoni505
  - A new `release-health` feature flag was introduced that gates the [Release Health](https://docs.sentry.io/product/releases/health/) features of Sentry.
  - This allows for compilation of the SDK on certain WASM targets.
  - Release Health features were already present and enabled with no feature flag in previous versions.
  - The new feature flag will be enabled by default when using `sentry`, `sentry-actix`, `sentry-tower` or `sentry-tracing` with the default features.
  - If you're fine-tuning your feature flags, make sure to enable `release-health` to get back the previous behavior.
- ref(metrics): remove features and code related to the old metrics beta (#740) by @lcian
  - The metrics feature and the code related to it has been removed from the crate, as the Sentry backend stopped ingesting metrics a while ago.
- Switch to MIT license (#724) by @cleptric
  - The license for the crates has been changed to MIT.
 
### Features

- feat(actix): capture HTTP request body (#731) by @pacifistes
  - The middleware for `actix-web` now supports capturing and attaching the request body to HTTP request transactions.
  - You need to enable `send_default_pii` in your client options for this to be enabled, and you can fine-tune the behavior using the new option `max_request_body_size`.
- feat(core): `transaction.set_data` sets data on `TraceContext` (#739) by @lcian
  - `transaction.set_data` now sets data on `TraceContext`, as the SDK should not use the `extra` field.
- ref(backtrace): add entries and extra logic for in-app detection (#756) by @lcian
- feat(core): add more frames to be considered not in_app (#760) by @lcian
  - The logic used by the SDK to detect `in-app` stack frames has been improved. Now the SDK will mark more frames as not `in-app`.
  - A similar improvement has been added to the Sentry [backend](https://github.com/getsentry/sentry/commit/cef4d53e05093d6e9c81c1c49585af86cc135f8b) so that old versions of the SDK can benefit from improved `in-app` reporting.

### Fixes

- fix(http): Finish transaction on drop (#727) by @Dav1dde
  - Fixed a bug where the current transaction was not finished (hence not sent to Sentry) when its corresponding future was dropped, e.g. due to a panic.
- follow https://github.com/getsentry/sentry-rust/pull/439 for actix-web. fix https://github.com/getsentry/sentry-rust/issues/680 (#737) by @pavel-rosputko
  - The HTTP request metadata is now being correctly attached to transactions when using `sentry-actix`.
- fix(tracing): wrap error with synthetic mechanism only if attaching stacktrace (#755) by @lcian
  - Fixed a bug that should result in improved grouping and issue titles for events reported by `sentry-tracing` when not capturing stack traces.
- fix(actix): process request in other middleware using correct Hub (#758) by @lcian
  - The subsequent middleware in the chain when processing a request now execute within the correct Hub.
- fix(anyhow): attach stacktrace only if error provides backtrace (#759) by @lcian
  - Fixed a bug where the SDK was providing incorrect stack traces when capturing an `anyhow` when the `backtrace` feature is enabled but `RUST_BACKTRACE` is not set.
  - This should result in correct grouping of the affected issues.

### Various fixes & improvements

- Fix CS (#726) by @cleptric
- fix(doctests): update prost (#750) by @lcian
- chore(msrv): bump MSRV to 1.75 (#751) by @lcian
- refactor(actix): simplify body_from_http (#757) by @robjtede
- chore: prepare changelog for release (#761) by @lcian

### Dependencies

- build(deps): bump openssl from 0.10.66 to 0.10.70 (#732) by @dependabot
- build(deps): bump ring from 0.17.8 to 0.17.13 (#747) by @dependabot

## 0.36.0

### Various fixes & improvements

- feat(sentry-tower) Make SentryLayer and SentryService `Sync` if request isn't (#721) by @syphar
- sentry-tower: Update `axum` dependency to v0.8 (#718) by @Turbo87
- Allow retrieving user of scope (#715) by @thomaseizinger
- Elide lifetimes where possible (#716) by @thomaseizinger
- Replace release bot with GH app (#714) by @Jeffreyhung
- Delay sampling of span to `finish` (#712) by @thomaseizinger

## 0.35.0

**Fixes**:

- Envelopes will be discarded rather than blocking if the transport channel fills up (previously fixed in async-capable transports, now applied to the curl/ureq transports). ([#701](https://github.com/getsentry/sentry-rust/pull/701))

## 0.34.0

**Features**:

- Renamed the `UNSTABLE_metrics` and `UNSTABLE_cadence` feature flags to `metrics` and `metrics-cadence1` respectively.

## 0.33.0

### Various fixes & improvements

- ref(metrics): Add normalization and update set metrics hashing (#658) by @elramen
- feat: add embedded-svc based http transport (#654) by @madmo

## 0.32.3

**Compatiblity**:

- Raised the MSRV to **1.73**.

**Improvements**:

- Slightly improved overhead of the `tracing` layer. ([#642](https://github.com/getsentry/sentry-rust/pull/642))

**Updates**:

- Updated `reqwest` to version `0.12`.
- Updated `tonic` to version `0.11`.

## 0.32.2

### Various fixes & improvements

- feat(crons): Add new fields to `MonitorConfig` type (#638) by @szokeasaurusrex
- build(deps): bump h2 from 0.3.22 to 0.3.24 (#635) by @dependabot
- fix(hub): avoid deadlocks when emitting events (#633) by @Tuetuopay

## 0.32.1

**Features**:

- Add experimental implementations for Sentry metrics and a cadence sink. These
  require to use the `UNSTABLE_metrics` and `UNSTABLE_cadence` feature flags.
  Note that these APIs are still under development and subject to change.

## 0.32.0

**Features**:

- Updated `sentry-tower` dependencies, including `axum` and `http`.

## 0.31.8

### Various fixes & improvements

- MonitorSchedule constructor that validates crontab syntax (#625) by @szokeasaurusrex
- fix(docs): Fix some doc errors that slipped in (#623) by @flub
- docs(tower): Mention how to enable http feature from sentry crate (#622) by @flub
- build(deps): bump rustix from 0.37.23 to 0.37.25 (#619) by @dependabot

## 0.31.7

### Various fixes & improvements

- The minimum supported Rust version was bumped to **1.68.0** due to requirements from dependencies. (#612)

## 0.31.6

### Various fixes & improvements

- Apply clippy fixes and cherry-pick PRs (#610) by @Swatinem
- ref: Apply user field from scope to transaction event (#596) by @kamilogorek
- Remove profiling support (#595) by @viglia
- chore: upgrade webpki-roots 0.22.5 -> 0.23.0 (#593) by @boxdot

## 0.31.5

### Various fixes & improvements

- chore(deps): bump rustls (#592) by @utkarshgupta137

## 0.31.4

### Various fixes & improvements

- Apply scope metadata to transactions (#590) by @loewenheim

## 0.31.3

### Various fixes & improvements

- feat(tracing): Improve structure for tracing errors (#585) by @jan-auer

## 0.31.2

### Various fixes & improvements

- feat(crons): Add monitor check-in types to sentry-types (#577) by @evanpurkhiser

## 0.31.1

**Features**:

- Add a new `(tower-)axum-matched-path` feature to use the `MatchedPath` as transaction name, along with attaching the request metadata to the transaction.

**Fixes**:

- Fix rate-limiting/filtering of raw envelopes.

**Thank you**:

Features, fixes and improvements in this release have been contributed by:

- [@Turbo87](https://github.com/Turbo87)

## 0.31.0

**Breaking Changes**:

- Aligned profiling-related protocol types.

**Features**:

- Added a `ProfilesSampler` to the `ClientOptions`.

**Fixes**:

- Fix building `ureq` transport without the `native-tls` feature.
- Fixed serialization of raw `Envelope`s, and added a new `from_bytes_raw` constructor.

**Thank you**:

Features, fixes and improvements in this release have been contributed by:

- [@bryanlarsen](https://github.com/bryanlarsen)
- [@jose-acevedoflores](https://github.com/jose-acevedoflores)

## 0.30.0

**Breaking Changes**:

- The minimum supported Rust version was bumped to **1.66.0** due to CI workflow misconfiguration.

**Fixes**:

- Switch to checked version of `from_secs_f64` in `timestamp_to_datetime` function to prevent panics (#554) by @olksdr

**Internal**:

- Disable unnecessary default regex features for `sentry-backtrace` (#552) by @xfix
- Use correct Rust toolchain for MSRV jobs (#555) by @kamilogorek

## 0.29.3

**Features**:

- `debug_images` is now a default feature. ([#545](https://github.com/getsentry/sentry-rust/pull/545)
- Added a `from_path_raw` function to `Envelope` that reads an envelope from a file without parsing anything. ([#549](https://github.com/getsentry/sentry-rust/pull/549))
- Added a `data` method to `performance::Span` that gives access to the span's attached data. ([#548](https://github.com/getsentry/sentry-rust/pull/548))

**Fixes**:

- Envelopes will be discarded rather than blocking if the transport channel fills up. ([#546](https://github.com/getsentry/sentry-rust/pull/546))

## 0.29.2

### Various fixes & improvements

- fix: Prefer `match_pattern` over `match_name` in actix (#539) by @wuerges
- feat(profiling): Add profile context to transaction. (#538) by @viglia
- Re-disable scheduled jobs on forks (#537) by @MarijnS95
- fix: Avoid Deadlock popping ScopeGuards out of order (#536) by @Swatinem
- sentry-core: make TraceContext publicly readable (#534) by @tommilligan
- sentry-core: make TransactionContext.trace_id readable (#533) by @tommilligan
- docs: fix outdated `native-tls`/`rustls` info in README (#535) by @seritools
- features: Make `tower-http` enable the `tower` feature (#532) by @Turbo87

## 0.29.1

**Features**:

- Users of `TransactionContext` may now add `custom` context to it. This may be used by `traces_sampler` to decide sampling rates on a per-transaction basis. ([#512](https://github.com/getsentry/sentry-rust/pull/512))

**Fixes**:

- Correctly strip crates hashes for v0 symbol mangling. ([#525](https://github.com/getsentry/sentry-rust/pull/525))

**Internal**:

- Simplify `Hub::run` and `SentryFuture` by using a scope-guard for `Hub` switching. ([#524](https://github.com/getsentry/sentry-rust/pull/524), [#529](https://github.com/getsentry/sentry-rust/pull/529))

**Thank you**:

Features, fixes and improvements in this release have been contributed by:

- [@tommilligan](https://github.com/tommilligan)

## 0.29.0

**Features**:

- Allow `traces_sampler` to inspect well known properties of `TransactionContext` ([#514](https://github.com/getsentry/sentry-rust/pull/514))

## 0.28.0

**Breaking Changes**:

- The minimum supported Rust version was bumped to **1.60.0** due to requirements from dependencies. ([#498](https://github.com/getsentry/sentry-rust/pull/498))
- Added the `traces_sampler` option to `ClientOptions`. This allows the user to customise sampling rates on a per-transaction basis. ([#510](https://github.com/getsentry/sentry-rust/pull/510))

**Features**:

- Add support for Profiling feature. ([#479](https://github.com/getsentry/sentry-rust/pull/479))
- Add `SSL_VERIFY` option to control certificate verification. ([#508](https://github.com/getsentry/sentry-rust/pull/508))
- Add Windows OS version to OS context ([#499](https://github.com/getsentry/sentry-rust/pull/499))
- Add a `tower-http` feature as a shortcut ([#493](https://github.com/getsentry/sentry-rust/pull/493))

**Internal**:

- Take advantage of weak features in Rust 1.60 for TLS enablement ([#454](https://github.com/getsentry/sentry-rust/pull/454))
- Turn off `pprof` default features ([#491](https://github.com/getsentry/sentry-rust/pull/491))
- Change session update logic to follow the spec ([#477](https://github.com/getsentry/sentry-rust/pull/477))
- Extract public `event_from_error` fn in `sentry-anyhow` ([#476](https://github.com/getsentry/sentry-rust/pull/476))

**Thank you**:

Features, fixes and improvements in this release have been contributed by:

- [@MarijnS95](https://github.com/MarijnS95)
- [@lpraneis](https://github.com/lpraneis)
- [@tommilligan](https://github.com/tommilligan)

## 0.27.0

**Breaking Changes**:

- The minimum supported Rust version was bumped to **1.57.0** due to requirements from dependencies. ([#472](https://github.com/getsentry/sentry-rust/pull/472))
- Add the `rust-version` field to the manifest. ([#473](https://github.com/getsentry/sentry-rust/pull/473))
- Update to edition 2021. ([#473](https://github.com/getsentry/sentry-rust/pull/473))

**Features**:

- Implement `Envelope::from_path` and `Envelope::from_slice`. ([#456](https://github.com/getsentry/sentry-rust/pull/456))
- Add basic `attachment` support. ([#466](https://github.com/getsentry/sentry-rust/pull/466))

**Internal**:

- Replace ancient `lazy_static` crate with `once_cell` or `const` slices. ([#471](https://github.com/getsentry/sentry-rust/pull/471))

**Thank you**:

Features, fixes and improvements in this release have been contributed by:

- [@MarijnS95](https://github.com/MarijnS95)
- [@timfish](https://github.com/timfish)

## 0.26.0

**Breaking Changes**:

- Updated the `debugid` and `uuid` dependencies to versions `0.8.0` and `1.0.0` respectively.

**Features**:

- Request data can now be attached to Transactions and Spans via `set_transaction`. ([#439](https://github.com/getsentry/sentry-rust/pull/439))
- macOS versions are now reported instead of the Darwin kernel version. ([#451](https://github.com/getsentry/sentry-rust/pull/451))
- Support capturing the error of functions instrumented with `#[instrument(err)]`. ([#453](https://github.com/getsentry/sentry-rust/pull/453))
- Support capturing span data of instrumented functions. ([#445](https://github.com/getsentry/sentry-rust/pull/445))
- Expose the `debug_images` function from `sentry-debug-images`.

**Fixes**:

- Generate a more correct request URL in the `sentry-tower` integration. ([#460](https://github.com/getsentry/sentry-rust/pull/460))
- Do not `panic` on invalid `HTTP(S)_PROXY` env. ([#450](https://github.com/getsentry/sentry-rust/pull/450))

**Internal**:

- Project Ids in DSN are treated as opaque strings. ([#452](https://github.com/getsentry/sentry-rust/pull/452))

**Thank you**:

Features, fixes and improvements in this release have been contributed by:

- [@jessfraz](https://github.com/jessfraz)
- [@hannes-vernooij](https://github.com/hannes-vernooij)
- [@rajivshah3](https://github.com/rajivshah3)
- [@MarijnS95](https://github.com/MarijnS95)
- [@kvnvelasco](https://github.com/kvnvelasco)
- [@poliorcetics](https://github.com/poliorcetics)
- [@pbzweihander](https://github.com/pbzweihander)

## 0.25.0

**Breaking Changes**:

- The minimum supported Rust version was bumped to **1.54.0** due to requirements from dependencies.
- Updated the `sentry-actix` integration to `actix-web@4`. ([#437](https://github.com/getsentry/sentry-rust/pull/437))

**Features**:

- Calling `Scope::set_transaction` will override the Transaction name of any currently running performance monitoring transaction. ([#433](https://github.com/getsentry/sentry-rust/pull/433))

**Fixes**:

- Make sure Spans/Transactions have a meaningful/non-empty name. ([#434](https://github.com/getsentry/sentry-rust/pull/434))

**Thank you**:

Features, fixes and improvements in this release have been contributed by:

- [@jessfraz](https://github.com/jessfraz)
- [@fourbytes](https://github.com/fourbytes)

## 0.24.3

**Features**:

- Added `ureq` transport support. ([#419](https://github.com/getsentry/sentry-rust/pull/419))
- Added `GpuContext` to the `Context`. ([#428](https://github.com/getsentry/sentry-rust/pull/428))

**Fixes**:

- Remove unused `serde_json` feature from `curl` dependency. ([#420](http://github.com/getsentry/sentry-rust/pull/420))
- `sentry-tracing`: When converting a `tracing` event to a `sentry` event, don't create an exception if the original event doesn't have one ([#423](https://github.com/getsentry/sentry-rust/pull/423))
- `sentry-tracing`: Add line numbers and tags into custom Contexts sections. ([#430](http://github.com/getsentry/sentry-rust/pull/430))

**Thank you**:

Features, fixes and improvements in this release have been contributed by:

- [@MarijnS95](https://github.com/MarijnS95)

## 0.24.2

**Fixes**:

- Make sure `sentry-core` compiler without the `client` feature. ([#416](https://github.com/getsentry/sentry-rust/pull/416))
- Fix incorrect wrapping of Service Futures in `sentry-tower` that could lead to memory leaks combined with the Http Service. ([#417](https://github.com/getsentry/sentry-rust/pull/417))

## 0.24.1

**Breaking Changes**:

- The minimum supported Rust version was bumped to **1.53.0** due to requirements from dependencies.
- The `backtrace` feature of `sentry-anyhow` is enabled by default. ([#362](https://github.com/getsentry/sentry-rust/pull/362))
- The `tracing-subscriber` dependency of `sentry-tracing` has been bumped to version `0.3.x`. ([#377](https://github.com/getsentry/sentry-rust/pull/377))
- `Scope::add_event_processor` now takes a generic parameter instead of a boxed function.([#380](https://github.com/getsentry/sentry-rust/pull/380))
- The new performance monitoring APIs required changes to a few `protocol` types.
- A few more constructors are now decorated with `#[must_use]`.
- Usage of `chrono` in public API types was removed in favor of `SystemTime`. ([#409](https://github.com/getsentry/sentry-rust/pull/409))

**Features**:

- Added manual APIs for performance monitoring and span/transaction collection. ([#395](https://github.com/getsentry/sentry-rust/pull/395))
- Added span/transaction collection to `sentry-tracing`. ([#350](https://github.com/getsentry/sentry-rust/pull/350), [#400](https://github.com/getsentry/sentry-rust/pull/400))
- Added a new crate `sentry-tower` and feature `tower` that enables integration with `tower`. ([#356](https://github.com/getsentry/sentry-rust/pull/356))
- The new `sentry-tower` crate has a `http` feature which can be used to log request details and start new performance monitoring spans based on incoming distributed tracing headers. ([#397](https://github.com/getsentry/sentry-rust/pull/397))
- Similarly, the `sentry-actix` integration also has the ability to start new performance monitoring spans based on incoming distributed tracing headers. ([#411](https://github.com/getsentry/sentry-rust/pull/411))
- Added a new feature `surf-h1` for using `surf` with the h1 client. ([#357](https://github.com/getsentry/sentry-rust/pull/357))
- Added support for `Span::record` to `sentry-tracing`. ([#364](https://github.com/getsentry/sentry-rust/pull/364))
- Errors captured in the `tracing` integration are being reported as sentry Exceptions. ([#412](https://github.com/getsentry/sentry-rust/pull/412))
- Added Windows support for debug images. ([#366](https://github.com/getsentry/sentry-rust/pull/366))

**Fixes**:

- The `tokio` dependency is now only required for the `curl`, `reqwest`, and `surf` features. ([#363](https://github.com/getsentry/sentry-rust/pull/363))
- The rate limiting implementation was updated to follow the expected behavior. ([#410](https://github.com/getsentry/sentry-rust/pull/410))

**Thank you**:

Features, fixes and improvements in this release have been contributed by:

- [@Tuetuopay](https://github.com/Tuetuopay)
- [@zryambus](https://github.com/zryambus)
- [@Jasper-Bekkers](https://github.com/Jasper-Bekkers)
- [@danielnelson](https://github.com/danielnelson)
- [@leops](https://github.com/leops)
- [@Turbo87](https://github.com/Turbo87)
- [@DmitrySamoylov](https://github.com/DmitrySamoylov)
- [@seanpianka](https://github.com/seanpianka)

## 0.23.0

**Breaking Changes**:

- The minimum supported Rust version was bumped to **1.46.0** due to requirements from dependencies.

**Features**:

- Added support for pre-aggregated Sessions using the new `SessionMode::Request` option. This requires **Sentry 21.2**.
- Added a new `Client::flush` method to explicitly flush the transport and use that to make sure events are flushed out when using `panic=abort`.
- Added a new `flush` hook to the `Transport` trait.
- Exposed a new `RateLimiter` utility that transport implementations can use to drop envelopes early when the DSN is being rate limited.
- Optionally allow capturing backtraces from anyhow errors.
- Added new crate `sentry-tracing` and feature `tracing` that enables support to capture Events and Breadcrumbs from tracing logs.

**Fixes**:

- Honor the `attach_stacktrace` option correctly when capturing errors.
- Added the missing `addr_mode` property to `Frame`.
- Fixed extracting the error type from a `anyhow::msg`.

**Thank you**:

Features, fixes and improvements in this release have been contributed by:

- [@XX](https://github.com/XX)
- [@Jake-Shadle](https://github.com/Jake-Shadle)
- [@Tuetuopay](https://github.com/Tuetuopay)
- [@irevoire](https://github.com/irevoire)
- [@pbzweihander](https://github.com/pbzweihander)

## 0.22.0

**Breaking Changes**:

- The minimum supported Rust version was bumped to **1.45.0**.
- The deprecated `error-chain` and `failure` integrations, features and crates were removed.

**Features**:

- The `slog` integration now supports capturing `slog::KV` pairs for both breadcrumbs and events.
- Preliminary support for attachments was added to `sentry-types` and the `Envelope`. However, deeper integration into the SDK is not yet complete.

**Fixes**:

- Fix regression defaulting `ClientOptions::environment` from `SENTRY_ENVIRONMENT`.
- The `debug-images` integration now captures the correct `image_addr`.
- Do not send invalid exception events in the `log` and `slog` integrations. Both integrations no longer attach the location. To receive location information, set `options.attach_stacktrace` to `true`.
- Process all event backtraces the same way.
- Fix a panic in the session flusher.

**Updates**:

- Updated `reqwest` to version `0.11`, which is based on `tokio 1`.
- Removed usage of the abandoned `im` crate, thus solving a transitive RUSTSEC advisory.

**Thank you**:

Features, fixes and improvements in this release have been contributed by:

- [@jrobsonchase](https://github.com/jrobsonchase)
- [@Jake-Shadle](https://github.com/Jake-Shadle)

## 0.21.0

**Breaking Changes**:

- Bump the minimum required Rust version to **1.42.0**.
- The `actix` integration / middleware is now compatible with `actix-web 3`.
- Removed all deprecated exports and deprecated feature flags.
- The `failure` integration / feature is now off-by-default along with its deprecation.
- The `log` and `slog` integrations were re-designed, they now offer types that wrap a `log::Log` or `slog::Drain` and forward log events to the currently active sentry `Hub` based on an optional filter and an optional mapper.
- The new `log` integration will not implicitly call `log::set_max_level_filter` anymore, and users need to do so manually.

**Features**:

- The SDK will now set a default `environment` based on `debug_assertions`.
- Session updates are now sent lazily.
- Add the new `end_session_with_status` global and Hub functions which allow ending a Release Health Session with an explicit `SessionStatus`.

**Deprecations**:

- The `error-chain` and `failure` integration was officially deprecated and will be removed soon.

## 0.20.1

**Fixes**:

- Fixed a deadlock when nesting `configure_scope` calls.
- Improved transport shutdown logic and fixed a potential deadlock on shutdown.

## 0.20.0

**Highlights**:

- The Rust SDK now has **experimental** support for [Release Health Sessions](https://docs.sentry.io/product/releases/health/) using the `start_session` and `end_session` API (global and on the `Hub`).

**Breaking Changes**:

- The `Transport` was changed to work on `Envelope`s instead of `Event`s. The `send_event` trait function was removed in favor of `send_envelope`.

**Features**:

- The `Envelope`, `SessionUpdate`, and other related types have been added to the `sentry_types::protocol::v7` module.
- A `clear_breadcrumbs` method was added to `Scope`.
- `sentry_contexts::utils` is now public.

**Fixes**:

- Panic events now have a proper `mechanism`.

**Deprecations**:

- The `Future` and `FutureExt` exports have been renamed to `SentryFuture` and `SentryFutureExt` respectively.

**Thank you**:

Features, fixes and improvements in this release have been contributed by:

- [@Jake-Shadle](https://github.com/Jake-Shadle)
- [@maxcountryman](https://github.com/maxcountryman)
- [@ErichDonGubler](https://github.com/ErichDonGubler)
- [@nCrazed](https://github.com/nCrazed)
- [@jrconlin](https://github.com/jrconlin)

## 0.19.1

**Fixes**:

- Better deal with concurrent Hub access.

## 0.19.0

**Highlights**:

The `sentry` crate has been split up into a `sentry-core`, and many smaller per-integration crates. Application users should continue using the `sentry` crate, but library users and integration/transport authors are encouraged to use the `sentry-core` crate instead.

Additionally, sentry can now be extended via `Integration`s.

**Breaking Changes**:

- The `utils` module has been removed, and most utils have been moved into integrations.
- The `integrations` module was completely rewritten.
- When constructing a `Client` using a `ClientOptions` struct manually, it does not have any default integrations, and it does not resolve default options from environment variables any more. Please use the explicit `apply_defaults` function instead. The `init` function will automatically call `apply_defaults`.
- The `init` function can’t be called with a `Client` anymore.

**Features**:

- Sentry can now capture `std::error::Error` types, using the `capture_error` and `Hub::capture_error` functions, and an additional `event_from_error` utility function.
- Sentry now has built-in support to bind a `Hub` to a `Future`.
- Sentry can now be extended with `Integration`s.
- The `ClientInitGuard`, `Future` and `ScopeGuard` structs and `apply_defaults`, `capture_error`, `event_from_error`, `with_integration` and `parse_type_from_debug` functions have been added to the root exports.
- The `FutureExt`, `Integration`, `IntoBreadcrumbs`, `IntoDsn`, `Transport` and `TransportFactory` traits are now exported.
- The `types` module now re-exports `sentry-types`.

**Deprecations**:

- The `internals` module is deprecated. Please `use` items from the crate root or the `types` module instead.
- All the feature flags have been renamed, the old names are still available but will be removed in the future.

## 0.18.1

- Fix potential segfault with `with_debug_meta` (#211).
- Fix panic when running inside of tokio (#186).

## 0.18.0

- Bump the minimum required Rust version to **1.40.0**.
- Upgrade most dependencies to their current versions (#183):

  - `env_logger 0.7`
  - `reqwest 0.10`
  - `error-chain 0.12`
  - `url 2.1`
  - `sentry-types 0.14`

- Remove the `log` and `env_logger` integration from default features (#183).
- Fix backtraces for newer `failure` and `backtrace` versions (#183).
- Fix compilation of the `with_rust_info` feature (#183).
- Add "panics" sections to functions that may panic (#174).
- Document all feature flags consistently.

## 0.17.0

- Upgrade findshlibs (#153)

## 0.16.0

- Bump the minimum required Rust version to **1.34.0**.
- Fix potentially broken payloads when using the `curl` transport (#152).
- Report the SDK as `sentry.rust` for analytics (#142).

## 0.15.5

- Fix backtraces with inline frames in newer Rust versions (#141).

## 0.15.4

- Added a feature flag to disable the default sentry features in sentry-actix. (#139)

## 0.15.3

- Added `with_rustls` and `with_native_tls` features to control SSL in the default
  reqwest transport. (#137)

## 0.15.2

- Added support for passing custom reqwest clients/curl handles to the transport (#130)

## 0.15.1

- Correct dependency bump for sentry types.

## 0.15.0

- Upgraded to newer version of the internal sentry types crate.

## 0.14.2

- Fixed a potential issue where an event might have been dropped if it was sent
  right after the curl transport was created.

## 0.14.1

- Fixed an issue where turning off the http transports would cause a compile error.

## 0.14.0

- Added support for reading `SENTRY_ENVIRONMENT` and `SENTRY_RELEASE` environment
  variables.
- Added support for panicking with failure errors.
- Added `attach_stacktraces` configuration option to logging integration
- Fixed a bug where `emit_breadcrumbs` was incorrectly handled.
- Restructured the transport system. You can now disable the builtin HTTP
  reqwest based transport or opt for the curl transport.
- Fixed a potential issue where an event might have been dropped if it was sent
  right after the reqwest transport was created.
- Added support for server side symbolication for linux platforms.

## 0.13.0

**Breaking Change**: This release requires Rust 1.31 or newer.

- Upgrade the logger integration to `env_logger:0.6`
- Support debug identifiers of loaded images on Linux (#114)
- Update `sentry-types` to the latest version
- Fix `log::log_enabled!` when log integration is active

## 0.12.1

- Resolve a memory leak in the actix integration.
- Fix an issue where dropping a scope guard for a non active hub resulted in a
  panic.
- Added support for the new failure `Fail::name`
- Improved support for actix failure based error
- Added `RefUnwindSafe` for `ClientOptions`
- Remove the never supported `repos` option.

## 0.12.0

- Upgrade reqwest to 0.9
- Add support for debug logging through the log crate (`with_debug_to_log` feature)
- Added debug log for when events are dropped in the transport.

## 0.11.1

- Fix compilation error in `sentry-actix` (#87)

## 0.11.0

- Added `sentry::with_scope`
- Updated the sentry types to 0.8.x

## 0.10.0

- Streamline types with other SDKs. Most notabe changes:
  - `Event::id` has been renamed to `Event::event_id`
  - `Event::exceptions` has been renamed to `Event::exception`
  - Some collections are now wrapped in `Values`
- Added more debug logs.

## 0.9.0

- Removed `drain_events`. Events are now drained by calling `Client::close` or on the
  transport on `Transport::shutdown`.
- Removed `Hub::add_event_processor`. This was replaced by `Scope::add_event_processor`
  which is easier to use (only returns factory function)/
- Added various new client configuration values.
- Unified option handling

This is likely to be the final API before 1.0

## 0.3.1

- Remove null byte terminator from device model context (#33)
- Fix `uname` breaking builds on Windows (#32)
- Fix the crate documentation link (#31)<|MERGE_RESOLUTION|>--- conflicted
+++ resolved
@@ -4,7 +4,6 @@
 
 ### Breaking changes
 
-<<<<<<< HEAD
 - ref(tracing): rework tracing to Sentry span name/op conversion () by @lcian
   - The `tracing` integration now uses the tracing span name as the Sentry span name by default.
   - Before this change, the span name would be set based on the `tracing` span target (<module>::<function> when using the `tracing::instrument` macro).
@@ -26,13 +25,11 @@
         // ...
     }
     ```
-=======
 - fix(actix): capture only server errors ([#877](https://github.com/getsentry/sentry-rust/pull/877))
   - The Actix integration now properly honors the `capture_server_errors` option (enabled by default), capturing errors returned by middleware only if they are server errors (HTTP status code 5xx).
   - Previously, if a middleware were to process the request after the Sentry middleware and return an error, our middleware would always capture it and send it to Sentry, regardless if it was a client, server or some other kind of error.
   - With this change, we capture errors returned by middleware only if those errors can be classified as server errors.
   - There is no change in behavior when it comes to errors returned by services, in which case the Sentry middleware only captures server errors exclusively.
->>>>>>> cd933d3e
 
 ### Features
 
