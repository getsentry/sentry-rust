--- conflicted
+++ resolved
@@ -6,17 +6,15 @@
 
 - fix(logs): send environment in `sentry.environment` default attribute (#837) by @lcian
 
-<<<<<<< HEAD
 ### Behavioral changes
 
 - refactor(tracing): refactor internal code and improve docs (#839) by @lcian
   - Errors carried by breadcrumbs will now be stored in the breadcrumb `data` under their original field name.
   - Before, they were all stored under a single key called `errors`.
-=======
+
 ### Dependencies
 
 - chore(deps): upgrade `ureq` to 3.x (#835) by @algesten
->>>>>>> 2b1455b3
 
 ## 0.39.0
 
