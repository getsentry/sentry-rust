# Changelog

## Unreleased

<<<<<<< HEAD
- feat(logs): add log protocol types (#821) by @lcian
  - Basic types for [Sentry structured logs](https://docs.sentry.io/product/explore/logs/) have been added.
  - It's possible to use them to send logs to Sentry by directly constructing an `Envelope` containing an `ItemsContainer::Logs` item and sending it through `Client::send_envelope`.
  - A high-level API and integrations will come in the next release.
=======
### Breaking changes

- refactor: remove `debug-logs` feature (#820) by @lcian
  - The deprecated `debug-logs` feature of the `sentry` crate, used for the SDK's own internal logging, has been removed.

### Behavioral changes

- feat(core): implement Tracing without Performance (#811) by @lcian
  - The SDK now implements Tracing without Performance, which makes it so that each `Scope` is associated with an object holding some tracing information.
  - This information is used as a fallback when capturing an event with tracing disabled or otherwise no ongoing span, to still allow related events to be linked by a trace.
  - A new API `Scope::iter_trace_propagation_headers` has been provided that will use the fallback tracing information if there is no current `Span` on the `Scope`.
>>>>>>> 9c65afef

## 0.38.1

### Fixes

- build: include `sentry-actix` optionally when `release-health` is enabled (#806) by @lcian
  - `sentry-actix` is now being included as a dependency only when explicitly added, either as a direct dependency or through the `actix` feature flag of the `sentry` crate.
  - Due to a mistake in the `Cargo.toml`, it was previously being included as a dependency by default when using just the `sentry` crate with default features.

## 0.38.0

### OpenTelemetry integration

An OpenTelemetry integration has been released. Please refer to the changelog entry below for the details.

### Breaking changes

- refactor(tracing): remove `EventFilter::exception` and always attach exception (#768) by @lcian
  - The `EventFilter::Exception` enum variant has been removed. Please use `EventFilter::Event` instead to achieve the same behavior.
  - Using `EventFilter::Event` will always attach any error struct used within the `error` field passed to the `tracing` macro, as `EventFilter::Exception` did previously.
  - The `error` field will also be attached to breadcrumbs as an `errors` field resembling the structure of Sentry events created from error structs.
- fix: use `release-health` flag in `sentry-actix` and remove it from subcrates where unneeded (#787) by @lcian
  - As a follow-up from the changes in the previous release, the `ClientOptions` fields `auto_session_tracking` and `session_mode` are now gated behind the `release-health` feature flag of the `sentry` crate.
  - If you depend on `sentry` with `default-features = false`, you need to include the `release-health` feature flag to benefit from the [Release Health](https://docs.sentry.io/product/releases/health/) features of Sentry and have access to the aforementioned client options.
  - The `release-health` feature flag is used correctly in `sentry-actix` to enable compilation of that subcrate when it's disabled.
  - The `release-health` has been removed from the `sentry-tracing` and `sentry-tower` subcrates, where it was unnecessary.
- refactor: remove Surf transport (#766) by @lcian
  - The Surf transport has been removed as the `surf` crate is unmaintained and it was holding back dependency upgrades.
  - If you really want to still use Surf, you can define a custom `TransportFactory` and pass it as the `transport` in your `ClientOptions`

### Behavioral changes

- refactor: honor `send_default_pii` in `sentry-actix` and `sentry-tower` (#771) by @lcian
  - The client option `send_default_pii` (disabled by default) is now honored by `sentry-actix` and `sentry-tower`.
  - This means that potentially sensitive headers such as authorization, cookies, and those that usually contain the user's IP address are filtered and not sent to Sentry.
  - If you want to get back to the previous behavior and capture all headers, please set `send_default_pii` to `true` in your `ClientOptions`.
  - Please refer to our [Data Collected](https://docs.sentry.io/platforms/rust/data-management/data-collected/) page for a comprehensive view of the data collected by the SDK.
- refactor(debug-images): force init `DEBUG_META` on integration init (#773) by @lcian
  - The `DebugImages` integration has been updated to init the `DEBUG_META` `Lazy` immediately.
  - Using this integration is known to cause issues in specific versions of the Linux kernel due to issues in a library it depends on.
  - Previously, on problematic systems the SDK would cause deadlock after capturing the first event. Now the SDK will panic on initialization instead. Please open an issue if you're affected.

### Features

- feat(otel): add OpenTelemetry SpanProcessor, Propagator, Extractor (#779) by @lcian
  - A new integration for the `opentelemetry` crate has been released.
  - It can be used to capture spans created using the `opentelemetry` API and send them to Sentry.
  - Distributed tracing is also supported, provided that the upstream/downstream services support the Sentry or W3C distributed tracing metadata format.
  - Please refer to the subcrate's README or the crate docs to see an example of setup and usage.
- feat: expose `sentry-actix` as a feature of `sentry` (#788) by @lcian
  - `sentry-actix` is now exposed by the `sentry` crate as `sentry::integrations::actix`, gated behind the `actix` feature flag.
  - Please update your dependencies to not depend on the `sentry-actix` subcrate directly.

### Dependencies

- build(deps): bump openssl from 0.10.71 to 0.10.72 (#762) by @dependabot
- build(deps): bump tokio from 1.44.1 to 1.44.2 (#763) by @dependabot
- chore(deps): bump some dependencies and update `Cargo.lock` (#772) by @lcian

### Various fixes & improvements

- Replace `once_cell` with `std::sync::LazyLock` (#776) by @FalkWoldmann
- chore: update GH issue templates for Linear compatibility (#777) by @stephanie-anderson
- chore: update issue templates with blank issue and Discord link (#778) by @lcian
- refactor(core): fail with message if TLS backend not available (#784) by @lcian
- build: add `sentry-opentelemetry` to workspace (#789) by @lcian
- docs: update docs including OTEL and other integrations (#790) by @lcian
- fix(otel): fix doctests (#794) by @lcian
- fix(otel): fix span and trace ids for distributed tracing (#801) by @lcian
- build(otel): exclude version from circular dev-dependencies (#802) by @lcian

## 0.37.0

### Breaking changes

- chore(msrv): `cargo update` and bump MSRV to 1.81 (#754) by @lcian
  - The minimum supported Rust version has been raised to 1.81.
- feat(core): introduce `release-health` feature (#749) by @pepperoni505
  - A new `release-health` feature flag was introduced that gates the [Release Health](https://docs.sentry.io/product/releases/health/) features of Sentry.
  - This allows for compilation of the SDK on certain WASM targets.
  - Release Health features were already present and enabled with no feature flag in previous versions.
  - The new feature flag will be enabled by default when using `sentry`, `sentry-actix`, `sentry-tower` or `sentry-tracing` with the default features.
  - If you're fine-tuning your feature flags, make sure to enable `release-health` to get back the previous behavior.
- ref(metrics): remove features and code related to the old metrics beta (#740) by @lcian
  - The metrics feature and the code related to it has been removed from the crate, as the Sentry backend stopped ingesting metrics a while ago.
- Switch to MIT license (#724) by @cleptric
  - The license for the crates has been changed to MIT.
 
### Features

- feat(actix): capture HTTP request body (#731) by @pacifistes
  - The middleware for `actix-web` now supports capturing and attaching the request body to HTTP request transactions.
  - You need to enable `send_default_pii` in your client options for this to be enabled, and you can fine-tune the behavior using the new option `max_request_body_size`.
- feat(core): `transaction.set_data` sets data on `TraceContext` (#739) by @lcian
  - `transaction.set_data` now sets data on `TraceContext`, as the SDK should not use the `extra` field.
- ref(backtrace): add entries and extra logic for in-app detection (#756) by @lcian
- feat(core): add more frames to be considered not in_app (#760) by @lcian
  - The logic used by the SDK to detect `in-app` stack frames has been improved. Now the SDK will mark more frames as not `in-app`.
  - A similar improvement has been added to the Sentry [backend](https://github.com/getsentry/sentry/commit/cef4d53e05093d6e9c81c1c49585af86cc135f8b) so that old versions of the SDK can benefit from improved `in-app` reporting.

### Fixes

- fix(http): Finish transaction on drop (#727) by @Dav1dde
  - Fixed a bug where the current transaction was not finished (hence not sent to Sentry) when its corresponding future was dropped, e.g. due to a panic.
- follow https://github.com/getsentry/sentry-rust/pull/439 for actix-web. fix https://github.com/getsentry/sentry-rust/issues/680 (#737) by @pavel-rosputko
  - The HTTP request metadata is now being correctly attached to transactions when using `sentry-actix`.
- fix(tracing): wrap error with synthetic mechanism only if attaching stacktrace (#755) by @lcian
  - Fixed a bug that should result in improved grouping and issue titles for events reported by `sentry-tracing` when not capturing stack traces.
- fix(actix): process request in other middleware using correct Hub (#758) by @lcian
  - The subsequent middleware in the chain when processing a request now execute within the correct Hub.
- fix(anyhow): attach stacktrace only if error provides backtrace (#759) by @lcian
  - Fixed a bug where the SDK was providing incorrect stack traces when capturing an `anyhow` when the `backtrace` feature is enabled but `RUST_BACKTRACE` is not set.
  - This should result in correct grouping of the affected issues.

### Various fixes & improvements

- Fix CS (#726) by @cleptric
- fix(doctests): update prost (#750) by @lcian
- chore(msrv): bump MSRV to 1.75 (#751) by @lcian
- refactor(actix): simplify body_from_http (#757) by @robjtede
- chore: prepare changelog for release (#761) by @lcian

### Dependencies

- build(deps): bump openssl from 0.10.66 to 0.10.70 (#732) by @dependabot
- build(deps): bump ring from 0.17.8 to 0.17.13 (#747) by @dependabot

## 0.36.0

### Various fixes & improvements

- feat(sentry-tower) Make SentryLayer and SentryService `Sync` if request isn't (#721) by @syphar
- sentry-tower: Update `axum` dependency to v0.8 (#718) by @Turbo87
- Allow retrieving user of scope (#715) by @thomaseizinger
- Elide lifetimes where possible (#716) by @thomaseizinger
- Replace release bot with GH app (#714) by @Jeffreyhung
- Delay sampling of span to `finish` (#712) by @thomaseizinger

## 0.35.0

**Fixes**:

- Envelopes will be discarded rather than blocking if the transport channel fills up (previously fixed in async-capable transports, now applied to the curl/ureq transports). ([#701](https://github.com/getsentry/sentry-rust/pull/701))

## 0.34.0

**Features**:

- Renamed the `UNSTABLE_metrics` and `UNSTABLE_cadence` feature flags to `metrics` and `metrics-cadence1` respectively.

## 0.33.0

### Various fixes & improvements

- ref(metrics): Add normalization and update set metrics hashing (#658) by @elramen
- feat: add embedded-svc based http transport (#654) by @madmo

## 0.32.3

**Compatiblity**:

- Raised the MSRV to **1.73**.

**Improvements**:

- Slightly improved overhead of the `tracing` layer. ([#642](https://github.com/getsentry/sentry-rust/pull/642))

**Updates**:

- Updated `reqwest` to version `0.12`.
- Updated `tonic` to version `0.11`.

## 0.32.2

### Various fixes & improvements

- feat(crons): Add new fields to `MonitorConfig` type (#638) by @szokeasaurusrex
- build(deps): bump h2 from 0.3.22 to 0.3.24 (#635) by @dependabot
- fix(hub): avoid deadlocks when emitting events (#633) by @Tuetuopay

## 0.32.1

**Features**:

- Add experimental implementations for Sentry metrics and a cadence sink. These
  require to use the `UNSTABLE_metrics` and `UNSTABLE_cadence` feature flags.
  Note that these APIs are still under development and subject to change.

## 0.32.0

**Features**:

- Updated `sentry-tower` dependencies, including `axum` and `http`.

## 0.31.8

### Various fixes & improvements

- MonitorSchedule constructor that validates crontab syntax (#625) by @szokeasaurusrex
- fix(docs): Fix some doc errors that slipped in (#623) by @flub
- docs(tower): Mention how to enable http feature from sentry crate (#622) by @flub
- build(deps): bump rustix from 0.37.23 to 0.37.25 (#619) by @dependabot

## 0.31.7

### Various fixes & improvements

- The minimum supported Rust version was bumped to **1.68.0** due to requirements from dependencies. (#612)

## 0.31.6

### Various fixes & improvements

- Apply clippy fixes and cherry-pick PRs (#610) by @Swatinem
- ref: Apply user field from scope to transaction event (#596) by @kamilogorek
- Remove profiling support (#595) by @viglia
- chore: upgrade webpki-roots 0.22.5 -> 0.23.0 (#593) by @boxdot

## 0.31.5

### Various fixes & improvements

- chore(deps): bump rustls (#592) by @utkarshgupta137

## 0.31.4

### Various fixes & improvements

- Apply scope metadata to transactions (#590) by @loewenheim

## 0.31.3

### Various fixes & improvements

- feat(tracing): Improve structure for tracing errors (#585) by @jan-auer

## 0.31.2

### Various fixes & improvements

- feat(crons): Add monitor check-in types to sentry-types (#577) by @evanpurkhiser

## 0.31.1

**Features**:

- Add a new `(tower-)axum-matched-path` feature to use the `MatchedPath` as transaction name, along with attaching the request metadata to the transaction.

**Fixes**:

- Fix rate-limiting/filtering of raw envelopes.

**Thank you**:

Features, fixes and improvements in this release have been contributed by:

- [@Turbo87](https://github.com/Turbo87)

## 0.31.0

**Breaking Changes**:

- Aligned profiling-related protocol types.

**Features**:

- Added a `ProfilesSampler` to the `ClientOptions`.

**Fixes**:

- Fix building `ureq` transport without the `native-tls` feature.
- Fixed serialization of raw `Envelope`s, and added a new `from_bytes_raw` constructor.

**Thank you**:

Features, fixes and improvements in this release have been contributed by:

- [@bryanlarsen](https://github.com/bryanlarsen)
- [@jose-acevedoflores](https://github.com/jose-acevedoflores)

## 0.30.0

**Breaking Changes**:

- The minimum supported Rust version was bumped to **1.66.0** due to CI workflow misconfiguration.

**Fixes**:

- Switch to checked version of `from_secs_f64` in `timestamp_to_datetime` function to prevent panics (#554) by @olksdr

**Internal**:

- Disable unnecessary default regex features for `sentry-backtrace` (#552) by @xfix
- Use correct Rust toolchain for MSRV jobs (#555) by @kamilogorek

## 0.29.3

**Features**:

- `debug_images` is now a default feature. ([#545](https://github.com/getsentry/sentry-rust/pull/545)
- Added a `from_path_raw` function to `Envelope` that reads an envelope from a file without parsing anything. ([#549](https://github.com/getsentry/sentry-rust/pull/549))
- Added a `data` method to `performance::Span` that gives access to the span's attached data. ([#548](https://github.com/getsentry/sentry-rust/pull/548))

**Fixes**:

- Envelopes will be discarded rather than blocking if the transport channel fills up. ([#546](https://github.com/getsentry/sentry-rust/pull/546))

## 0.29.2

### Various fixes & improvements

- fix: Prefer `match_pattern` over `match_name` in actix (#539) by @wuerges
- feat(profiling): Add profile context to transaction. (#538) by @viglia
- Re-disable scheduled jobs on forks (#537) by @MarijnS95
- fix: Avoid Deadlock popping ScopeGuards out of order (#536) by @Swatinem
- sentry-core: make TraceContext publicly readable (#534) by @tommilligan
- sentry-core: make TransactionContext.trace_id readable (#533) by @tommilligan
- docs: fix outdated `native-tls`/`rustls` info in README (#535) by @seritools
- features: Make `tower-http` enable the `tower` feature (#532) by @Turbo87

## 0.29.1

**Features**:

- Users of `TransactionContext` may now add `custom` context to it. This may be used by `traces_sampler` to decide sampling rates on a per-transaction basis. ([#512](https://github.com/getsentry/sentry-rust/pull/512))

**Fixes**:

- Correctly strip crates hashes for v0 symbol mangling. ([#525](https://github.com/getsentry/sentry-rust/pull/525))

**Internal**:

- Simplify `Hub::run` and `SentryFuture` by using a scope-guard for `Hub` switching. ([#524](https://github.com/getsentry/sentry-rust/pull/524), [#529](https://github.com/getsentry/sentry-rust/pull/529))

**Thank you**:

Features, fixes and improvements in this release have been contributed by:

- [@tommilligan](https://github.com/tommilligan)

## 0.29.0

**Features**:

- Allow `traces_sampler` to inspect well known properties of `TransactionContext` ([#514](https://github.com/getsentry/sentry-rust/pull/514))

## 0.28.0

**Breaking Changes**:

- The minimum supported Rust version was bumped to **1.60.0** due to requirements from dependencies. ([#498](https://github.com/getsentry/sentry-rust/pull/498))
- Added the `traces_sampler` option to `ClientOptions`. This allows the user to customise sampling rates on a per-transaction basis. ([#510](https://github.com/getsentry/sentry-rust/pull/510))

**Features**:

- Add support for Profiling feature. ([#479](https://github.com/getsentry/sentry-rust/pull/479))
- Add `SSL_VERIFY` option to control certificate verification. ([#508](https://github.com/getsentry/sentry-rust/pull/508))
- Add Windows OS version to OS context ([#499](https://github.com/getsentry/sentry-rust/pull/499))
- Add a `tower-http` feature as a shortcut ([#493](https://github.com/getsentry/sentry-rust/pull/493))

**Internal**:

- Take advantage of weak features in Rust 1.60 for TLS enablement ([#454](https://github.com/getsentry/sentry-rust/pull/454))
- Turn off `pprof` default features ([#491](https://github.com/getsentry/sentry-rust/pull/491))
- Change session update logic to follow the spec ([#477](https://github.com/getsentry/sentry-rust/pull/477))
- Extract public `event_from_error` fn in `sentry-anyhow` ([#476](https://github.com/getsentry/sentry-rust/pull/476))

**Thank you**:

Features, fixes and improvements in this release have been contributed by:

- [@MarijnS95](https://github.com/MarijnS95)
- [@lpraneis](https://github.com/lpraneis)
- [@tommilligan](https://github.com/tommilligan)

## 0.27.0

**Breaking Changes**:

- The minimum supported Rust version was bumped to **1.57.0** due to requirements from dependencies. ([#472](https://github.com/getsentry/sentry-rust/pull/472))
- Add the `rust-version` field to the manifest. ([#473](https://github.com/getsentry/sentry-rust/pull/473))
- Update to edition 2021. ([#473](https://github.com/getsentry/sentry-rust/pull/473))

**Features**:

- Implement `Envelope::from_path` and `Envelope::from_slice`. ([#456](https://github.com/getsentry/sentry-rust/pull/456))
- Add basic `attachment` support. ([#466](https://github.com/getsentry/sentry-rust/pull/466))

**Internal**:

- Replace ancient `lazy_static` crate with `once_cell` or `const` slices. ([#471](https://github.com/getsentry/sentry-rust/pull/471))

**Thank you**:

Features, fixes and improvements in this release have been contributed by:

- [@MarijnS95](https://github.com/MarijnS95)
- [@timfish](https://github.com/timfish)

## 0.26.0

**Breaking Changes**:

- Updated the `debugid` and `uuid` dependencies to versions `0.8.0` and `1.0.0` respectively.

**Features**:

- Request data can now be attached to Transactions and Spans via `set_transaction`. ([#439](https://github.com/getsentry/sentry-rust/pull/439))
- macOS versions are now reported instead of the Darwin kernel version. ([#451](https://github.com/getsentry/sentry-rust/pull/451))
- Support capturing the error of functions instrumented with `#[instrument(err)]`. ([#453](https://github.com/getsentry/sentry-rust/pull/453))
- Support capturing span data of instrumented functions. ([#445](https://github.com/getsentry/sentry-rust/pull/445))
- Expose the `debug_images` function from `sentry-debug-images`.

**Fixes**:

- Generate a more correct request URL in the `sentry-tower` integration. ([#460](https://github.com/getsentry/sentry-rust/pull/460))
- Do not `panic` on invalid `HTTP(S)_PROXY` env. ([#450](https://github.com/getsentry/sentry-rust/pull/450))

**Internal**:

- Project Ids in DSN are treated as opaque strings. ([#452](https://github.com/getsentry/sentry-rust/pull/452))

**Thank you**:

Features, fixes and improvements in this release have been contributed by:

- [@jessfraz](https://github.com/jessfraz)
- [@hannes-vernooij](https://github.com/hannes-vernooij)
- [@rajivshah3](https://github.com/rajivshah3)
- [@MarijnS95](https://github.com/MarijnS95)
- [@kvnvelasco](https://github.com/kvnvelasco)
- [@poliorcetics](https://github.com/poliorcetics)
- [@pbzweihander](https://github.com/pbzweihander)

## 0.25.0

**Breaking Changes**:

- The minimum supported Rust version was bumped to **1.54.0** due to requirements from dependencies.
- Updated the `sentry-actix` integration to `actix-web@4`. ([#437](https://github.com/getsentry/sentry-rust/pull/437))

**Features**:

- Calling `Scope::set_transaction` will override the Transaction name of any currently running performance monitoring transaction. ([#433](https://github.com/getsentry/sentry-rust/pull/433))

**Fixes**:

- Make sure Spans/Transactions have a meaningful/non-empty name. ([#434](https://github.com/getsentry/sentry-rust/pull/434))

**Thank you**:

Features, fixes and improvements in this release have been contributed by:

- [@jessfraz](https://github.com/jessfraz)
- [@fourbytes](https://github.com/fourbytes)

## 0.24.3

**Features**:

- Added `ureq` transport support. ([#419](https://github.com/getsentry/sentry-rust/pull/419))
- Added `GpuContext` to the `Context`. ([#428](https://github.com/getsentry/sentry-rust/pull/428))

**Fixes**:

- Remove unused `serde_json` feature from `curl` dependency. ([#420](http://github.com/getsentry/sentry-rust/pull/420))
- `sentry-tracing`: When converting a `tracing` event to a `sentry` event, don't create an exception if the original event doesn't have one ([#423](https://github.com/getsentry/sentry-rust/pull/423))
- `sentry-tracing`: Add line numbers and tags into custom Contexts sections. ([#430](http://github.com/getsentry/sentry-rust/pull/430))

**Thank you**:

Features, fixes and improvements in this release have been contributed by:

- [@MarijnS95](https://github.com/MarijnS95)

## 0.24.2

**Fixes**:

- Make sure `sentry-core` compiler without the `client` feature. ([#416](https://github.com/getsentry/sentry-rust/pull/416))
- Fix incorrect wrapping of Service Futures in `sentry-tower` that could lead to memory leaks combined with the Http Service. ([#417](https://github.com/getsentry/sentry-rust/pull/417))

## 0.24.1

**Breaking Changes**:

- The minimum supported Rust version was bumped to **1.53.0** due to requirements from dependencies.
- The `backtrace` feature of `sentry-anyhow` is enabled by default. ([#362](https://github.com/getsentry/sentry-rust/pull/362))
- The `tracing-subscriber` dependency of `sentry-tracing` has been bumped to version `0.3.x`. ([#377](https://github.com/getsentry/sentry-rust/pull/377))
- `Scope::add_event_processor` now takes a generic parameter instead of a boxed function.([#380](https://github.com/getsentry/sentry-rust/pull/380))
- The new performance monitoring APIs required changes to a few `protocol` types.
- A few more constructors are now decorated with `#[must_use]`.
- Usage of `chrono` in public API types was removed in favor of `SystemTime`. ([#409](https://github.com/getsentry/sentry-rust/pull/409))

**Features**:

- Added manual APIs for performance monitoring and span/transaction collection. ([#395](https://github.com/getsentry/sentry-rust/pull/395))
- Added span/transaction collection to `sentry-tracing`. ([#350](https://github.com/getsentry/sentry-rust/pull/350), [#400](https://github.com/getsentry/sentry-rust/pull/400))
- Added a new crate `sentry-tower` and feature `tower` that enables integration with `tower`. ([#356](https://github.com/getsentry/sentry-rust/pull/356))
- The new `sentry-tower` crate has a `http` feature which can be used to log request details and start new performance monitoring spans based on incoming distributed tracing headers. ([#397](https://github.com/getsentry/sentry-rust/pull/397))
- Similarly, the `sentry-actix` integration also has the ability to start new performance monitoring spans based on incoming distributed tracing headers. ([#411](https://github.com/getsentry/sentry-rust/pull/411))
- Added a new feature `surf-h1` for using `surf` with the h1 client. ([#357](https://github.com/getsentry/sentry-rust/pull/357))
- Added support for `Span::record` to `sentry-tracing`. ([#364](https://github.com/getsentry/sentry-rust/pull/364))
- Errors captured in the `tracing` integration are being reported as sentry Exceptions. ([#412](https://github.com/getsentry/sentry-rust/pull/412))
- Added Windows support for debug images. ([#366](https://github.com/getsentry/sentry-rust/pull/366))

**Fixes**:

- The `tokio` dependency is now only required for the `curl`, `reqwest`, and `surf` features. ([#363](https://github.com/getsentry/sentry-rust/pull/363))
- The rate limiting implementation was updated to follow the expected behavior. ([#410](https://github.com/getsentry/sentry-rust/pull/410))

**Thank you**:

Features, fixes and improvements in this release have been contributed by:

- [@Tuetuopay](https://github.com/Tuetuopay)
- [@zryambus](https://github.com/zryambus)
- [@Jasper-Bekkers](https://github.com/Jasper-Bekkers)
- [@danielnelson](https://github.com/danielnelson)
- [@leops](https://github.com/leops)
- [@Turbo87](https://github.com/Turbo87)
- [@DmitrySamoylov](https://github.com/DmitrySamoylov)
- [@seanpianka](https://github.com/seanpianka)

## 0.23.0

**Breaking Changes**:

- The minimum supported Rust version was bumped to **1.46.0** due to requirements from dependencies.

**Features**:

- Added support for pre-aggregated Sessions using the new `SessionMode::Request` option. This requires **Sentry 21.2**.
- Added a new `Client::flush` method to explicitly flush the transport and use that to make sure events are flushed out when using `panic=abort`.
- Added a new `flush` hook to the `Transport` trait.
- Exposed a new `RateLimiter` utility that transport implementations can use to drop envelopes early when the DSN is being rate limited.
- Optionally allow capturing backtraces from anyhow errors.
- Added new crate `sentry-tracing` and feature `tracing` that enables support to capture Events and Breadcrumbs from tracing logs.

**Fixes**:

- Honor the `attach_stacktrace` option correctly when capturing errors.
- Added the missing `addr_mode` property to `Frame`.
- Fixed extracting the error type from a `anyhow::msg`.

**Thank you**:

Features, fixes and improvements in this release have been contributed by:

- [@XX](https://github.com/XX)
- [@Jake-Shadle](https://github.com/Jake-Shadle)
- [@Tuetuopay](https://github.com/Tuetuopay)
- [@irevoire](https://github.com/irevoire)
- [@pbzweihander](https://github.com/pbzweihander)

## 0.22.0

**Breaking Changes**:

- The minimum supported Rust version was bumped to **1.45.0**.
- The deprecated `error-chain` and `failure` integrations, features and crates were removed.

**Features**:

- The `slog` integration now supports capturing `slog::KV` pairs for both breadcrumbs and events.
- Preliminary support for attachments was added to `sentry-types` and the `Envelope`. However, deeper integration into the SDK is not yet complete.

**Fixes**:

- Fix regression defaulting `ClientOptions::environment` from `SENTRY_ENVIRONMENT`.
- The `debug-images` integration now captures the correct `image_addr`.
- Do not send invalid exception events in the `log` and `slog` integrations. Both integrations no longer attach the location. To receive location information, set `options.attach_stacktrace` to `true`.
- Process all event backtraces the same way.
- Fix a panic in the session flusher.

**Updates**:

- Updated `reqwest` to version `0.11`, which is based on `tokio 1`.
- Removed usage of the abandoned `im` crate, thus solving a transitive RUSTSEC advisory.

**Thank you**:

Features, fixes and improvements in this release have been contributed by:

- [@jrobsonchase](https://github.com/jrobsonchase)
- [@Jake-Shadle](https://github.com/Jake-Shadle)

## 0.21.0

**Breaking Changes**:

- Bump the minimum required Rust version to **1.42.0**.
- The `actix` integration / middleware is now compatible with `actix-web 3`.
- Removed all deprecated exports and deprecated feature flags.
- The `failure` integration / feature is now off-by-default along with its deprecation.
- The `log` and `slog` integrations were re-designed, they now offer types that wrap a `log::Log` or `slog::Drain` and forward log events to the currently active sentry `Hub` based on an optional filter and an optional mapper.
- The new `log` integration will not implicitly call `log::set_max_level_filter` anymore, and users need to do so manually.

**Features**:

- The SDK will now set a default `environment` based on `debug_assertions`.
- Session updates are now sent lazily.
- Add the new `end_session_with_status` global and Hub functions which allow ending a Release Health Session with an explicit `SessionStatus`.

**Deprecations**:

- The `error-chain` and `failure` integration was officially deprecated and will be removed soon.

## 0.20.1

**Fixes**:

- Fixed a deadlock when nesting `configure_scope` calls.
- Improved transport shutdown logic and fixed a potential deadlock on shutdown.

## 0.20.0

**Highlights**:

- The Rust SDK now has **experimental** support for [Release Health Sessions](https://docs.sentry.io/product/releases/health/) using the `start_session` and `end_session` API (global and on the `Hub`).

**Breaking Changes**:

- The `Transport` was changed to work on `Envelope`s instead of `Event`s. The `send_event` trait function was removed in favor of `send_envelope`.

**Features**:

- The `Envelope`, `SessionUpdate`, and other related types have been added to the `sentry_types::protocol::v7` module.
- A `clear_breadcrumbs` method was added to `Scope`.
- `sentry_contexts::utils` is now public.

**Fixes**:

- Panic events now have a proper `mechanism`.

**Deprecations**:

- The `Future` and `FutureExt` exports have been renamed to `SentryFuture` and `SentryFutureExt` respectively.

**Thank you**:

Features, fixes and improvements in this release have been contributed by:

- [@Jake-Shadle](https://github.com/Jake-Shadle)
- [@maxcountryman](https://github.com/maxcountryman)
- [@ErichDonGubler](https://github.com/ErichDonGubler)
- [@nCrazed](https://github.com/nCrazed)
- [@jrconlin](https://github.com/jrconlin)

## 0.19.1

**Fixes**:

- Better deal with concurrent Hub access.

## 0.19.0

**Highlights**:

The `sentry` crate has been split up into a `sentry-core`, and many smaller per-integration crates. Application users should continue using the `sentry` crate, but library users and integration/transport authors are encouraged to use the `sentry-core` crate instead.

Additionally, sentry can now be extended via `Integration`s.

**Breaking Changes**:

- The `utils` module has been removed, and most utils have been moved into integrations.
- The `integrations` module was completely rewritten.
- When constructing a `Client` using a `ClientOptions` struct manually, it does not have any default integrations, and it does not resolve default options from environment variables any more. Please use the explicit `apply_defaults` function instead. The `init` function will automatically call `apply_defaults`.
- The `init` function can’t be called with a `Client` anymore.

**Features**:

- Sentry can now capture `std::error::Error` types, using the `capture_error` and `Hub::capture_error` functions, and an additional `event_from_error` utility function.
- Sentry now has built-in support to bind a `Hub` to a `Future`.
- Sentry can now be extended with `Integration`s.
- The `ClientInitGuard`, `Future` and `ScopeGuard` structs and `apply_defaults`, `capture_error`, `event_from_error`, `with_integration` and `parse_type_from_debug` functions have been added to the root exports.
- The `FutureExt`, `Integration`, `IntoBreadcrumbs`, `IntoDsn`, `Transport` and `TransportFactory` traits are now exported.
- The `types` module now re-exports `sentry-types`.

**Deprecations**:

- The `internals` module is deprecated. Please `use` items from the crate root or the `types` module instead.
- All the feature flags have been renamed, the old names are still available but will be removed in the future.

## 0.18.1

- Fix potential segfault with `with_debug_meta` (#211).
- Fix panic when running inside of tokio (#186).

## 0.18.0

- Bump the minimum required Rust version to **1.40.0**.
- Upgrade most dependencies to their current versions (#183):

  - `env_logger 0.7`
  - `reqwest 0.10`
  - `error-chain 0.12`
  - `url 2.1`
  - `sentry-types 0.14`

- Remove the `log` and `env_logger` integration from default features (#183).
- Fix backtraces for newer `failure` and `backtrace` versions (#183).
- Fix compilation of the `with_rust_info` feature (#183).
- Add "panics" sections to functions that may panic (#174).
- Document all feature flags consistently.

## 0.17.0

- Upgrade findshlibs (#153)

## 0.16.0

- Bump the minimum required Rust version to **1.34.0**.
- Fix potentially broken payloads when using the `curl` transport (#152).
- Report the SDK as `sentry.rust` for analytics (#142).

## 0.15.5

- Fix backtraces with inline frames in newer Rust versions (#141).

## 0.15.4

- Added a feature flag to disable the default sentry features in sentry-actix. (#139)

## 0.15.3

- Added `with_rustls` and `with_native_tls` features to control SSL in the default
  reqwest transport. (#137)

## 0.15.2

- Added support for passing custom reqwest clients/curl handles to the transport (#130)

## 0.15.1

- Correct dependency bump for sentry types.

## 0.15.0

- Upgraded to newer version of the internal sentry types crate.

## 0.14.2

- Fixed a potential issue where an event might have been dropped if it was sent
  right after the curl transport was created.

## 0.14.1

- Fixed an issue where turning off the http transports would cause a compile error.

## 0.14.0

- Added support for reading `SENTRY_ENVIRONMENT` and `SENTRY_RELEASE` environment
  variables.
- Added support for panicking with failure errors.
- Added `attach_stacktraces` configuration option to logging integration
- Fixed a bug where `emit_breadcrumbs` was incorrectly handled.
- Restructured the transport system. You can now disable the builtin HTTP
  reqwest based transport or opt for the curl transport.
- Fixed a potential issue where an event might have been dropped if it was sent
  right after the reqwest transport was created.
- Added support for server side symbolication for linux platforms.

## 0.13.0

**Breaking Change**: This release requires Rust 1.31 or newer.

- Upgrade the logger integration to `env_logger:0.6`
- Support debug identifiers of loaded images on Linux (#114)
- Update `sentry-types` to the latest version
- Fix `log::log_enabled!` when log integration is active

## 0.12.1

- Resolve a memory leak in the actix integration.
- Fix an issue where dropping a scope guard for a non active hub resulted in a
  panic.
- Added support for the new failure `Fail::name`
- Improved support for actix failure based error
- Added `RefUnwindSafe` for `ClientOptions`
- Remove the never supported `repos` option.

## 0.12.0

- Upgrade reqwest to 0.9
- Add support for debug logging through the log crate (`with_debug_to_log` feature)
- Added debug log for when events are dropped in the transport.

## 0.11.1

- Fix compilation error in `sentry-actix` (#87)

## 0.11.0

- Added `sentry::with_scope`
- Updated the sentry types to 0.8.x

## 0.10.0

- Streamline types with other SDKs. Most notabe changes:
  - `Event::id` has been renamed to `Event::event_id`
  - `Event::exceptions` has been renamed to `Event::exception`
  - Some collections are now wrapped in `Values`
- Added more debug logs.

## 0.9.0

- Removed `drain_events`. Events are now drained by calling `Client::close` or on the
  transport on `Transport::shutdown`.
- Removed `Hub::add_event_processor`. This was replaced by `Scope::add_event_processor`
  which is easier to use (only returns factory function)/
- Added various new client configuration values.
- Unified option handling

This is likely to be the final API before 1.0

## 0.3.1

- Remove null byte terminator from device model context (#33)
- Fix `uname` breaking builds on Windows (#32)
- Fix the crate documentation link (#31)<|MERGE_RESOLUTION|>--- conflicted
+++ resolved
@@ -2,12 +2,6 @@
 
 ## Unreleased
 
-<<<<<<< HEAD
-- feat(logs): add log protocol types (#821) by @lcian
-  - Basic types for [Sentry structured logs](https://docs.sentry.io/product/explore/logs/) have been added.
-  - It's possible to use them to send logs to Sentry by directly constructing an `Envelope` containing an `ItemsContainer::Logs` item and sending it through `Client::send_envelope`.
-  - A high-level API and integrations will come in the next release.
-=======
 ### Breaking changes
 
 - refactor: remove `debug-logs` feature (#820) by @lcian
@@ -19,7 +13,13 @@
   - The SDK now implements Tracing without Performance, which makes it so that each `Scope` is associated with an object holding some tracing information.
   - This information is used as a fallback when capturing an event with tracing disabled or otherwise no ongoing span, to still allow related events to be linked by a trace.
   - A new API `Scope::iter_trace_propagation_headers` has been provided that will use the fallback tracing information if there is no current `Span` on the `Scope`.
->>>>>>> 9c65afef
+
+### Features
+
+- feat(logs): add log protocol types (#821) by @lcian
+  - Basic types for [Sentry structured logs](https://docs.sentry.io/product/explore/logs/) have been added.
+  - It's possible to use them to send logs to Sentry by directly constructing an `Envelope` containing an `ItemContainer::Logs` envelope item and sending it through `Client::send_envelope`.
+  - A high-level API and integrations will come soon.
 
 ## 0.38.1
 
