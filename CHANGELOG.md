# Changelog

## Unreleased

<<<<<<< HEAD
**Features**:

- `debug_images` is now a default feature. ([#545](https://github.com/getsentry/sentry-rust/pull/545)
=======
**Fixes**:

- Envelopes will be discarded rather than blocking if the transport channel fills up. ([#546](https://github.com/getsentry/sentry-rust/pull/546))
>>>>>>> aa17af4c

## 0.29.2

### Various fixes & improvements

- fix: Prefer `match_pattern` over `match_name` in actix (#539) by @wuerges
- feat(profiling): Add profile context to transaction. (#538) by @viglia
- Re-disable scheduled jobs on forks (#537) by @MarijnS95
- fix: Avoid Deadlock popping ScopeGuards out of order (#536) by @Swatinem
- sentry-core: make TraceContext publicly readable (#534) by @tommilligan
- sentry-core: make TransactionContext.trace_id readable (#533) by @tommilligan
- docs: fix outdated `native-tls`/`rustls` info in README (#535) by @seritools
- features: Make `tower-http` enable the `tower` feature (#532) by @Turbo87

## 0.29.1

**Features**:

- Users of `TransactionContext` may now add `custom` context to it. This may be used by `traces_sampler` to decide sampling rates on a per-transaction basis. ([#512](https://github.com/getsentry/sentry-rust/pull/512))

**Fixes**:

- Correctly strip crates hashes for v0 symbol mangling. ([#525](https://github.com/getsentry/sentry-rust/pull/525))

**Internal**:

- Simplify `Hub::run` and `SentryFuture` by using a scope-guard for `Hub` switching. ([#524](https://github.com/getsentry/sentry-rust/pull/524), [#529](https://github.com/getsentry/sentry-rust/pull/529))

**Thank you**:

Features, fixes and improvements in this release have been contributed by:

- [@tommilligan](https://github.com/tommilligan)

## 0.29.0

**Features**:

- Allow `traces_sampler` to inspect well known properties of `TransactionContext` ([#514](https://github.com/getsentry/sentry-rust/pull/514))

## 0.28.0

**Breaking Changes**:

- The minimum supported Rust version was bumped to **1.60.0** due to requirements from dependencies. ([#498](https://github.com/getsentry/sentry-rust/pull/498))
- Added the `traces_sampler` option to `ClientOptions`. This allows the user to customise sampling rates on a per-transaction basis. ([#510](https://github.com/getsentry/sentry-rust/pull/510))

**Features**:

- Add support for Profiling feature. ([#479](https://github.com/getsentry/sentry-rust/pull/479))
- Add `SSL_VERIFY` option to control certificate verification. ([#508](https://github.com/getsentry/sentry-rust/pull/508))
- Add Windows OS version to OS context ([#499](https://github.com/getsentry/sentry-rust/pull/499))
- Add a `tower-http` feature as a shortcut ([#493](https://github.com/getsentry/sentry-rust/pull/493))

**Internal**:

- Take advantage of weak features in Rust 1.60 for TLS enablement ([#454](https://github.com/getsentry/sentry-rust/pull/454))
- Turn off `pprof` default features ([#491](https://github.com/getsentry/sentry-rust/pull/491))
- Change session update logic to follow the spec ([#477](https://github.com/getsentry/sentry-rust/pull/477))
- Extract public `event_from_error` fn in `sentry-anyhow` ([#476](https://github.com/getsentry/sentry-rust/pull/476))

**Thank you**:

Features, fixes and improvements in this release have been contributed by:

- [@MarijnS95](https://github.com/MarijnS95)
- [@lpraneis](https://github.com/lpraneis)
- [@tommilligan](https://github.com/tommilligan)

## 0.27.0

**Breaking Changes**:

- The minimum supported Rust version was bumped to **1.57.0** due to requirements from dependencies. ([#472](https://github.com/getsentry/sentry-rust/pull/472))
- Add the `rust-version` field to the manifest. ([#473](https://github.com/getsentry/sentry-rust/pull/473))
- Update to edition 2021. ([#473](https://github.com/getsentry/sentry-rust/pull/473))

**Features**:

- Implement `Envelope::from_path` and `Envelope::from_slice`. ([#456](https://github.com/getsentry/sentry-rust/pull/456))
- Add basic `attachment` support. ([#466](https://github.com/getsentry/sentry-rust/pull/466))

**Internal**:

- Replace ancient `lazy_static` crate with `once_cell` or `const` slices. ([#471](https://github.com/getsentry/sentry-rust/pull/471))

**Thank you**:

Features, fixes and improvements in this release have been contributed by:

- [@MarijnS95](https://github.com/MarijnS95)
- [@timfish](https://github.com/timfish)

## 0.26.0

**Breaking Changes**:

- Updated the `debugid` and `uuid` dependencies to versions `0.8.0` and `1.0.0` respectively.

**Features**:

- Request data can now be attached to Transactions and Spans via `set_transaction`. ([#439](https://github.com/getsentry/sentry-rust/pull/439))
- macOS versions are now reported instead of the Darwin kernel version. ([#451](https://github.com/getsentry/sentry-rust/pull/451))
- Support capturing the error of functions instrumented with `#[instrument(err)]`. ([#453](https://github.com/getsentry/sentry-rust/pull/453))
- Support capturing span data of instrumented functions. ([#445](https://github.com/getsentry/sentry-rust/pull/445))
- Expose the `debug_images` function from `sentry-debug-images`.

**Fixes**:

- Generate a more correct request URL in the `sentry-tower` integration. ([#460](https://github.com/getsentry/sentry-rust/pull/460))
- Do not `panic` on invalid `HTTP(S)_PROXY` env. ([#450](https://github.com/getsentry/sentry-rust/pull/450))

**Internal**:

- Project Ids in DSN are treated as opaque strings. ([#452](https://github.com/getsentry/sentry-rust/pull/452))

**Thank you**:

Features, fixes and improvements in this release have been contributed by:

- [@jessfraz](https://github.com/jessfraz)
- [@hannes-vernooij](https://github.com/hannes-vernooij)
- [@rajivshah3](https://github.com/rajivshah3)
- [@MarijnS95](https://github.com/MarijnS95)
- [@kvnvelasco](https://github.com/kvnvelasco)
- [@poliorcetics](https://github.com/poliorcetics)
- [@pbzweihander](https://github.com/pbzweihander)

## 0.25.0

**Breaking Changes**:

- The minimum supported Rust version was bumped to **1.54.0** due to requirements from dependencies.
- Updated the `sentry-actix` integration to `actix-web@4`. ([#437](https://github.com/getsentry/sentry-rust/pull/437))

**Features**:

- Calling `Scope::set_transaction` will override the Transaction name of any currently running performance monitoring transaction. ([#433](https://github.com/getsentry/sentry-rust/pull/433))

**Fixes**:

- Make sure Spans/Transactions have a meaningful/non-empty name. ([#434](https://github.com/getsentry/sentry-rust/pull/434))

**Thank you**:

Features, fixes and improvements in this release have been contributed by:

- [@jessfraz](https://github.com/jessfraz)
- [@fourbytes](https://github.com/fourbytes)

## 0.24.3

**Features**:

- Added `ureq` transport support. ([#419](https://github.com/getsentry/sentry-rust/pull/419))
- Added `GpuContext` to the `Context`. ([#428](https://github.com/getsentry/sentry-rust/pull/428))

**Fixes**:

- Remove unused `serde_json` feature from `curl` dependency. ([#420](http://github.com/getsentry/sentry-rust/pull/420))
- `sentry-tracing`: When converting a `tracing` event to a `sentry` event, don't create an exception if the original event doesn't have one ([#423](https://github.com/getsentry/sentry-rust/pull/423))
- `sentry-tracing`: Add line numbers and tags into custom Contexts sections. ([#430](http://github.com/getsentry/sentry-rust/pull/430))

**Thank you**:

Features, fixes and improvements in this release have been contributed by:

- [@MarijnS95](https://github.com/MarijnS95)

## 0.24.2

**Fixes**:

- Make sure `sentry-core` compiler without the `client` feature. ([#416](https://github.com/getsentry/sentry-rust/pull/416))
- Fix incorrect wrapping of Service Futures in `sentry-tower` that could lead to memory leaks combined with the Http Service. ([#417](https://github.com/getsentry/sentry-rust/pull/417))

## 0.24.1

**Breaking Changes**:

- The minimum supported Rust version was bumped to **1.53.0** due to requirements from dependencies.
- The `backtrace` feature of `sentry-anyhow` is enabled by default. ([#362](https://github.com/getsentry/sentry-rust/pull/362))
- The `tracing-subscriber` dependency of `sentry-tracing` has been bumped to version `0.3.x`. ([#377](https://github.com/getsentry/sentry-rust/pull/377))
- `Scope::add_event_processor` now takes a generic parameter instead of a boxed function.([#380](https://github.com/getsentry/sentry-rust/pull/380))
- The new performance monitoring APIs required changes to a few `protocol` types.
- A few more constructors are now decorated with `#[must_use]`.
- Usage of `chrono` in public API types was removed in favor of `SystemTime`. ([#409](https://github.com/getsentry/sentry-rust/pull/409))

**Features**:

- Added manual APIs for performance monitoring and span/transaction collection. ([#395](https://github.com/getsentry/sentry-rust/pull/395))
- Added span/transaction collection to `sentry-tracing`. ([#350](https://github.com/getsentry/sentry-rust/pull/350), [#400](https://github.com/getsentry/sentry-rust/pull/400))
- Added a new crate `sentry-tower` and feature `tower` that enables integration with `tower`. ([#356](https://github.com/getsentry/sentry-rust/pull/356))
- The new `sentry-tower` crate has a `http` feature which can be used to log request details and start new performance monitoring spans based on incoming distributed tracing headers. ([#397](https://github.com/getsentry/sentry-rust/pull/397))
- Similarly, the `sentry-actix` integration also has the ability to start new performance monitoring spans based on incoming distributed tracing headers. ([#411](https://github.com/getsentry/sentry-rust/pull/411))
- Added a new feature `surf-h1` for using `surf` with the h1 client. ([#357](https://github.com/getsentry/sentry-rust/pull/357))
- Added support for `Span::record` to `sentry-tracing`. ([#364](https://github.com/getsentry/sentry-rust/pull/364))
- Errors captured in the `tracing` integration are being reported as sentry Exceptions. ([#412](https://github.com/getsentry/sentry-rust/pull/412))
- Added Windows support for debug images. ([#366](https://github.com/getsentry/sentry-rust/pull/366))

**Fixes**:

- The `tokio` dependency is now only required for the `curl`, `reqwest`, and `surf` features. ([#363](https://github.com/getsentry/sentry-rust/pull/363))
- The rate limiting implementation was updated to follow the expected behavior. ([#410](https://github.com/getsentry/sentry-rust/pull/410))

**Thank you**:

Features, fixes and improvements in this release have been contributed by:

- [@Tuetuopay](https://github.com/Tuetuopay)
- [@zryambus](https://github.com/zryambus)
- [@Jasper-Bekkers](https://github.com/Jasper-Bekkers)
- [@danielnelson](https://github.com/danielnelson)
- [@leops](https://github.com/leops)
- [@Turbo87](https://github.com/Turbo87)
- [@DmitrySamoylov](https://github.com/DmitrySamoylov)
- [@seanpianka](https://github.com/seanpianka)

## 0.23.0

**Breaking Changes**:

- The minimum supported Rust version was bumped to **1.46.0** due to requirements from dependencies.

**Features**:

- Added support for pre-aggregated Sessions using the new `SessionMode::Request` option. This requires **Sentry 21.2**.
- Added a new `Client::flush` method to explicitly flush the transport and use that to make sure events are flushed out when using `panic=abort`.
- Added a new `flush` hook to the `Transport` trait.
- Exposed a new `RateLimiter` utility that transport implementations can use to drop envelopes early when the DSN is being rate limited.
- Optionally allow capturing backtraces from anyhow errors.
- Added new crate `sentry-tracing` and feature `tracing` that enables support to capture Events and Breadcrumbs from tracing logs.

**Fixes**:

- Honor the `attach_stacktrace` option correctly when capturing errors.
- Added the missing `addr_mode` property to `Frame`.
- Fixed extracting the error type from a `anyhow::msg`.

**Thank you**:

Features, fixes and improvements in this release have been contributed by:

- [@XX](https://github.com/XX)
- [@Jake-Shadle](https://github.com/Jake-Shadle)
- [@Tuetuopay](https://github.com/Tuetuopay)
- [@irevoire](https://github.com/irevoire)
- [@pbzweihander](https://github.com/pbzweihander)

## 0.22.0

**Breaking Changes**:

- The minimum supported Rust version was bumped to **1.45.0**.
- The deprecated `error-chain` and `failure` integrations, features and crates were removed.

**Features**:

- The `slog` integration now supports capturing `slog::KV` pairs for both breadcrumbs and events.
- Preliminary support for attachments was added to `sentry-types` and the `Envelope`. However, deeper integration into the SDK is not yet complete.

**Fixes**:

- Fix regression defaulting `ClientOptions::environment` from `SENTRY_ENVIRONMENT`.
- The `debug-images` integration now captures the correct `image_addr`.
- Do not send invalid exception events in the `log` and `slog` integrations. Both integrations no longer attach the location. To receive location information, set `options.attach_stacktrace` to `true`.
- Process all event backtraces the same way.
- Fix a panic in the session flusher.

**Updates**:

- Updated `reqwest` to version `0.11`, which is based on `tokio 1`.
- Removed usage of the abandoned `im` crate, thus solving a transitive RUSTSEC advisory.

**Thank you**:

Features, fixes and improvements in this release have been contributed by:

- [@jrobsonchase](https://github.com/jrobsonchase)
- [@Jake-Shadle](https://github.com/Jake-Shadle)

## 0.21.0

**Breaking Changes**:

- Bump the minimum required Rust version to **1.42.0**.
- The `actix` integration / middleware is now compatible with `actix-web 3`.
- Removed all deprecated exports and deprecated feature flags.
- The `failure` integration / feature is now off-by-default along with its deprecation.
- The `log` and `slog` integrations were re-designed, they now offer types that wrap a `log::Log` or `slog::Drain` and forward log events to the currently active sentry `Hub` based on an optional filter and an optional mapper.
- The new `log` integration will not implicitly call `log::set_max_level_filter` anymore, and users need to do so manually.

**Features**:

- The SDK will now set a default `environment` based on `debug_assertions`.
- Session updates are now sent lazily.
- Add the new `end_session_with_status` global and Hub functions which allow ending a Release Health Session with an explicit `SessionStatus`.

**Deprecations**:

- The `error-chain` and `failure` integration was officially deprecated and will be removed soon.

## 0.20.1

**Fixes**:

- Fixed a deadlock when nesting `configure_scope` calls.
- Improved transport shutdown logic and fixed a potential deadlock on shutdown.

## 0.20.0

**Highlights**:

- The Rust SDK now has **experimental** support for [Release Health Sessions](https://docs.sentry.io/product/releases/health/) using the `start_session` and `end_session` API (global and on the `Hub`).

**Breaking Changes**:

- The `Transport` was changed to work on `Envelope`s instead of `Event`s. The `send_event` trait function was removed in favor of `send_envelope`.

**Features**:

- The `Envelope`, `SessionUpdate`, and other related types have been added to the `sentry_types::protocol::v7` module.
- A `clear_breadcrumbs` method was added to `Scope`.
- `sentry_contexts::utils` is now public.

**Fixes**:

- Panic events now have a proper `mechanism`.

**Deprecations**:

- The `Future` and `FutureExt` exports have been renamed to `SentryFuture` and `SentryFutureExt` respectively.

**Thank you**:

Features, fixes and improvements in this release have been contributed by:

- [@Jake-Shadle](https://github.com/Jake-Shadle)
- [@maxcountryman](https://github.com/maxcountryman)
- [@ErichDonGubler](https://github.com/ErichDonGubler)
- [@nCrazed](https://github.com/nCrazed)
- [@jrconlin](https://github.com/jrconlin)

## 0.19.1

**Fixes**:

- Better deal with concurrent Hub access.

## 0.19.0

**Highlights**:

The `sentry` crate has been split up into a `sentry-core`, and many smaller per-integration crates. Application users should continue using the `sentry` crate, but library users and integration/transport authors are encouraged to use the `sentry-core` crate instead.

Additionally, sentry can now be extended via `Integration`s.

**Breaking Changes**:

- The `utils` module has been removed, and most utils have been moved into integrations.
- The `integrations` module was completely rewritten.
- When constructing a `Client` using a `ClientOptions` struct manually, it does not have any default integrations, and it does not resolve default options from environment variables any more. Please use the explicit `apply_defaults` function instead. The `init` function will automatically call `apply_defaults`.
- The `init` function can’t be called with a `Client` anymore.

**Features**:

- Sentry can now capture `std::error::Error` types, using the `capture_error` and `Hub::capture_error` functions, and an additional `event_from_error` utility function.
- Sentry now has built-in support to bind a `Hub` to a `Future`.
- Sentry can now be extended with `Integration`s.
- The `ClientInitGuard`, `Future` and `ScopeGuard` structs and `apply_defaults`, `capture_error`, `event_from_error`, `with_integration` and `parse_type_from_debug` functions have been added to the root exports.
- The `FutureExt`, `Integration`, `IntoBreadcrumbs`, `IntoDsn`, `Transport` and `TransportFactory` traits are now exported.
- The `types` module now re-exports `sentry-types`.

**Deprecations**:

- The `internals` module is deprecated. Please `use` items from the crate root or the `types` module instead.
- All the feature flags have been renamed, the old names are still available but will be removed in the future.

## 0.18.1

- Fix potential segfault with `with_debug_meta` (#211).
- Fix panic when running inside of tokio (#186).

## 0.18.0

- Bump the minimum required Rust version to **1.40.0**.
- Upgrade most dependencies to their current versions (#183):

  - `env_logger 0.7`
  - `reqwest 0.10`
  - `error-chain 0.12`
  - `url 2.1`
  - `sentry-types 0.14`

- Remove the `log` and `env_logger` integration from default features (#183).
- Fix backtraces for newer `failure` and `backtrace` versions (#183).
- Fix compilation of the `with_rust_info` feature (#183).
- Add "panics" sections to functions that may panic (#174).
- Document all feature flags consistently.

## 0.17.0

- Upgrade findshlibs (#153)

## 0.16.0

- Bump the minimum required Rust version to **1.34.0**.
- Fix potentially broken payloads when using the `curl` transport (#152).
- Report the SDK as `sentry.rust` for analytics (#142).

## 0.15.5

- Fix backtraces with inline frames in newer Rust versions (#141).

## 0.15.4

- Added a feature flag to disable the default sentry features in sentry-actix. (#139)

## 0.15.3

- Added `with_rustls` and `with_native_tls` features to control SSL in the default
  reqwest transport. (#137)

## 0.15.2

- Added support for passing custom reqwest clients/curl handles to the transport (#130)

## 0.15.1

- Correct dependency bump for sentry types.

## 0.15.0

- Upgraded to newer version of the internal sentry types crate.

## 0.14.2

- Fixed a potential issue where an event might have been dropped if it was sent
  right after the curl transport was created.

## 0.14.1

- Fixed an issue where turning off the http transports would cause a compile error.

## 0.14.0

- Added support for reading `SENTRY_ENVIRONMENT` and `SENTRY_RELEASE` environment
  variables.
- Added support for panicking with failure errors.
- Added `attach_stacktraces` configuration option to logging integration
- Fixed a bug where `emit_breadcrumbs` was incorrectly handled.
- Restructured the transport system. You can now disable the builtin HTTP
  reqwest based transport or opt for the curl transport.
- Fixed a potential issue where an event might have been dropped if it was sent
  right after the reqwest transport was created.
- Added support for server side symbolication for linux platforms.

## 0.13.0

**Breaking Change**: This release requires Rust 1.31 or newer.

- Upgrade the logger integration to `env_logger:0.6`
- Support debug identifiers of loaded images on Linux (#114)
- Update `sentry-types` to the latest version
- Fix `log::log_enabled!` when log integration is active

## 0.12.1

- Resolve a memory leak in the actix integration.
- Fix an issue where dropping a scope guard for a non active hub resulted in a
  panic.
- Added support for the new failure `Fail::name`
- Improved support for actix failure based error
- Added `RefUnwindSafe` for `ClientOptions`
- Remove the never supported `repos` option.

## 0.12.0

- Upgrade reqwest to 0.9
- Add support for debug logging through the log crate (`with_debug_to_log` feature)
- Added debug log for when events are dropped in the transport.

## 0.11.1

- Fix compilation error in `sentry-actix` (#87)

## 0.11.0

- Added `sentry::with_scope`
- Updated the sentry types to 0.8.x

## 0.10.0

- Streamline types with other SDKs. Most notabe changes:
  - `Event::id` has been renamed to `Event::event_id`
  - `Event::exceptions` has been renamed to `Event::exception`
  - Some collections are now wrapped in `Values`
- Added more debug logs.

## 0.9.0

- Removed `drain_events`. Events are now drained by calling `Client::close` or on the
  transport on `Transport::shutdown`.
- Removed `Hub::add_event_processor`. This was replaced by `Scope::add_event_processor`
  which is easier to use (only returns factory function)/
- Added various new client configuration values.
- Unified option handling

This is likely to be the final API before 1.0

## 0.3.1

- Remove null byte terminator from device model context (#33)
- Fix `uname` breaking builds on Windows (#32)
- Fix the crate documentation link (#31)<|MERGE_RESOLUTION|>--- conflicted
+++ resolved
@@ -2,15 +2,13 @@
 
 ## Unreleased
 
-<<<<<<< HEAD
 **Features**:
 
 - `debug_images` is now a default feature. ([#545](https://github.com/getsentry/sentry-rust/pull/545)
-=======
+
 **Fixes**:
 
 - Envelopes will be discarded rather than blocking if the transport channel fills up. ([#546](https://github.com/getsentry/sentry-rust/pull/546))
->>>>>>> aa17af4c
 
 ## 0.29.2
 
