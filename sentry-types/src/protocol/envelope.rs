use std::{io::Write, path::Path, time::SystemTime};

use serde::{Deserialize, Serialize};
use thiserror::Error;
use uuid::Uuid;

use crate::utils::ts_rfc3339_opt;
use crate::Dsn;

use super::v7 as protocol;

use protocol::{
    Attachment, AttachmentType, ClientSdkInfo, DynamicSamplingContext, Event, Log, MonitorCheckIn,
    SessionAggregates, SessionUpdate, Transaction,
};

/// Raised if a envelope cannot be parsed from a given input.
#[derive(Debug, Error)]
pub enum EnvelopeError {
    /// Unexpected end of file
    #[error("unexpected end of file")]
    UnexpectedEof,
    /// Missing envelope header
    #[error("missing envelope header")]
    MissingHeader,
    /// Missing item header
    #[error("missing item header")]
    MissingItemHeader,
    /// Missing newline after header or payload
    #[error("missing newline after header or payload")]
    MissingNewline,
    /// Invalid envelope header
    #[error("invalid envelope header")]
    InvalidHeader(#[source] serde_json::Error),
    /// Invalid item header
    #[error("invalid item header")]
    InvalidItemHeader(#[source] serde_json::Error),
    /// Invalid item payload
    #[error("invalid item payload")]
    InvalidItemPayload(#[source] serde_json::Error),
}

/// The supported [Sentry Envelope Headers](https://develop.sentry.dev/sdk/data-model/envelopes/#headers).
#[derive(Clone, Default, Debug, Serialize, Deserialize, PartialEq)]
pub struct EnvelopeHeaders {
    #[serde(default, skip_serializing_if = "Option::is_none")]
    event_id: Option<Uuid>,
    #[serde(default, skip_serializing_if = "Option::is_none")]
    dsn: Option<Dsn>,
    #[serde(default, skip_serializing_if = "Option::is_none")]
    sdk: Option<ClientSdkInfo>,
    #[serde(
        default,
        skip_serializing_if = "Option::is_none",
        with = "ts_rfc3339_opt"
    )]
    sent_at: Option<SystemTime>,
    #[serde(default, skip_serializing_if = "Option::is_none")]
    trace: Option<DynamicSamplingContext>,
}

impl EnvelopeHeaders {
    /// Creates empty Envelope headers.
    pub fn new() -> EnvelopeHeaders {
        Default::default()
    }

    /// Sets the Event ID.
    #[must_use]
    pub fn with_event_id(mut self, event_id: Uuid) -> Self {
        self.event_id = Some(event_id);
        self
    }

    /// Sets the DSN.
    #[must_use]
    pub fn with_dsn(mut self, dsn: Dsn) -> Self {
        self.dsn = Some(dsn);
        self
    }

    /// Sets the SDK information.
    #[must_use]
    pub fn with_sdk(mut self, sdk: ClientSdkInfo) -> Self {
        self.sdk = Some(sdk);
        self
    }

    /// Sets the time this envelope was sent at.
    /// This timestamp should be generated as close as possible to the transmission of the event.
    #[must_use]
    pub fn with_sent_at(mut self, sent_at: SystemTime) -> Self {
        self.sent_at = Some(sent_at);
        self
    }

    /// Sets the Dynamic Sampling Context.
    #[must_use]
    pub fn with_trace(mut self, trace: DynamicSamplingContext) -> Self {
        self.trace = Some(trace);
        self
    }
}

/// An Envelope Item Type.
#[derive(Clone, Debug, Eq, PartialEq, Deserialize)]
#[non_exhaustive]
enum EnvelopeItemType {
    /// An Event Item type.
    #[serde(rename = "event")]
    Event,
    /// A Session Item type.
    #[serde(rename = "session")]
    SessionUpdate,
    /// A Session Aggregates Item type.
    #[serde(rename = "sessions")]
    SessionAggregates,
    /// A Transaction Item type.
    #[serde(rename = "transaction")]
    Transaction,
    /// An Attachment Item type.
    #[serde(rename = "attachment")]
    Attachment,
    /// A Monitor Check In Item Type.
    #[serde(rename = "check_in")]
    MonitorCheckIn,
    /// A container of Log items.
    #[serde(rename = "log")]
    LogsContainer,
}

/// An Envelope Item Header.
#[derive(Clone, Debug, Deserialize)]
struct EnvelopeItemHeader {
    r#type: EnvelopeItemType,
    length: Option<usize>,
    // Applies both to Attachment and ItemContainer Item type
    content_type: Option<String>,
    // Fields below apply only to Attachment Item types
    filename: Option<String>,
    attachment_type: Option<AttachmentType>,
}

/// An Envelope Item.
///
/// See the [documentation on Items](https://develop.sentry.dev/sdk/envelopes/#items)
/// for more details.
#[derive(Clone, Debug, PartialEq)]
#[non_exhaustive]
#[allow(clippy::large_enum_variant)]
pub enum EnvelopeItem {
    /// An Event Item.
    ///
    /// See the [Event Item documentation](https://develop.sentry.dev/sdk/envelopes/#event)
    /// for more details.
    Event(Event<'static>),
    /// A Session Item.
    ///
    /// See the [Session Item documentation](https://develop.sentry.dev/sdk/envelopes/#session)
    /// for more details.
    SessionUpdate(SessionUpdate<'static>),
    /// A Session Aggregates Item.
    ///
    /// See the [Session Aggregates Item documentation](https://develop.sentry.dev/sdk/envelopes/#sessions)
    /// for more details.
    SessionAggregates(SessionAggregates<'static>),
    /// A Transaction Item.
    ///
    /// See the [Transaction Item documentation](https://develop.sentry.dev/sdk/envelopes/#transaction)
    /// for more details.
    Transaction(Transaction<'static>),
    /// An Attachment Item.
    ///
    /// See the [Attachment Item documentation](https://develop.sentry.dev/sdk/envelopes/#attachment)
    /// for more details.
    Attachment(Attachment),
    /// A MonitorCheckIn item.
    MonitorCheckIn(MonitorCheckIn),
    /// A container for a list of multiple items.
    ItemContainer(ItemContainer),
    /// This is a sentinel item used to `filter` raw envelopes.
    Raw,
    // TODO:
    // etc…
}

/// A container for a list of multiple items.
/// It's considered a single envelope item, with its `type` corresponding to the contained items'
/// `type`.
#[derive(Clone, Debug, PartialEq)]
#[non_exhaustive]
pub enum ItemContainer {
    /// A list of logs.
    Logs(Vec<Log>),
}

#[allow(clippy::len_without_is_empty, reason = "is_empty is not needed")]
impl ItemContainer {
    /// The number of items in this item container.
    pub fn len(&self) -> usize {
        match self {
            Self::Logs(logs) => logs.len(),
        }
    }

    /// The `type` of this item container, which corresponds to the `type` of the contained items.
    pub fn ty(&self) -> &'static str {
        match self {
            Self::Logs(_) => "log",
        }
    }

    /// The `content-type` expected by Relay for this item container.
    pub fn content_type(&self) -> &'static str {
        match self {
            Self::Logs(_) => "application/vnd.sentry.items.log+json",
        }
    }
}

impl From<Vec<Log>> for ItemContainer {
    fn from(logs: Vec<Log>) -> Self {
        Self::Logs(logs)
    }
}

#[derive(Serialize)]
struct LogsSerializationWrapper<'a> {
    items: &'a [Log],
}

#[derive(Deserialize)]
struct LogsDeserializationWrapper {
    items: Vec<Log>,
}

impl From<Event<'static>> for EnvelopeItem {
    fn from(event: Event<'static>) -> Self {
        EnvelopeItem::Event(event)
    }
}

impl From<SessionUpdate<'static>> for EnvelopeItem {
    fn from(session: SessionUpdate<'static>) -> Self {
        EnvelopeItem::SessionUpdate(session)
    }
}

impl From<SessionAggregates<'static>> for EnvelopeItem {
    fn from(aggregates: SessionAggregates<'static>) -> Self {
        EnvelopeItem::SessionAggregates(aggregates)
    }
}

impl From<Transaction<'static>> for EnvelopeItem {
    fn from(transaction: Transaction<'static>) -> Self {
        EnvelopeItem::Transaction(transaction)
    }
}

impl From<Attachment> for EnvelopeItem {
    fn from(attachment: Attachment) -> Self {
        EnvelopeItem::Attachment(attachment)
    }
}

impl From<MonitorCheckIn> for EnvelopeItem {
    fn from(check_in: MonitorCheckIn) -> Self {
        EnvelopeItem::MonitorCheckIn(check_in)
    }
}

impl From<ItemContainer> for EnvelopeItem {
    fn from(container: ItemContainer) -> Self {
        EnvelopeItem::ItemContainer(container)
    }
}

impl From<Vec<Log>> for EnvelopeItem {
    fn from(logs: Vec<Log>) -> Self {
        EnvelopeItem::ItemContainer(logs.into())
    }
}

/// An Iterator over the items of an Envelope.
#[derive(Clone)]
pub struct EnvelopeItemIter<'s> {
    inner: std::slice::Iter<'s, EnvelopeItem>,
}

impl<'s> Iterator for EnvelopeItemIter<'s> {
    type Item = &'s EnvelopeItem;

    fn next(&mut self) -> Option<Self::Item> {
        self.inner.next()
    }
}

/// The items contained in an [`Envelope`].
///
/// This may be a vector of [`EnvelopeItem`]s (the standard case)
/// or a binary blob.
#[derive(Debug, Clone, PartialEq)]
enum Items {
    EnvelopeItems(Vec<EnvelopeItem>),
    Raw(Vec<u8>),
}

impl Default for Items {
    fn default() -> Self {
        Self::EnvelopeItems(Default::default())
    }
}

impl Items {
    fn is_empty(&self) -> bool {
        match self {
            Items::EnvelopeItems(items) => items.is_empty(),
            Items::Raw(bytes) => bytes.is_empty(),
        }
    }
}

/// A Sentry Envelope.
///
/// An Envelope is the data format that Sentry uses for Ingestion. It can contain
/// multiple Items, some of which are related, such as Events, and Event Attachments.
/// Other Items, such as Sessions are independent.
///
/// See the [documentation on Envelopes](https://develop.sentry.dev/sdk/envelopes/)
/// for more details.
#[derive(Clone, Default, Debug, PartialEq)]
pub struct Envelope {
    headers: EnvelopeHeaders,
    items: Items,
}

impl Envelope {
    /// Creates a new empty Envelope.
    pub fn new() -> Envelope {
        Default::default()
    }

    /// Add a new Envelope Item.
    pub fn add_item<I>(&mut self, item: I)
    where
        I: Into<EnvelopeItem>,
    {
        let item = item.into();

        let Items::EnvelopeItems(ref mut items) = self.items else {
            if item != EnvelopeItem::Raw {
                eprintln!(
                    "WARNING: This envelope contains raw items. Adding an item is not supported."
                );
            }
            return;
        };

        if self.headers.event_id.is_none() {
            if let EnvelopeItem::Event(ref event) = item {
                self.headers.event_id = Some(event.event_id);
            } else if let EnvelopeItem::Transaction(ref transaction) = item {
                self.headers.event_id = Some(transaction.event_id);
            }
        }
        items.push(item);
    }

    /// Create an [`Iterator`] over all the [`EnvelopeItem`]s.
    pub fn items(&self) -> EnvelopeItemIter<'_> {
        let inner = match &self.items {
            Items::EnvelopeItems(items) => items.iter(),
            Items::Raw(_) => [].iter(),
        };

        EnvelopeItemIter { inner }
    }

    /// Returns the Envelope headers.
    pub fn headers(&self) -> &EnvelopeHeaders {
        &self.headers
    }

    /// Sets the Envelope headers.
    #[must_use]
    pub fn with_headers(mut self, headers: EnvelopeHeaders) -> Self {
        self.headers = headers;
        self
    }

    /// Returns the Envelopes Uuid, if any.
    pub fn uuid(&self) -> Option<&Uuid> {
        self.headers.event_id.as_ref()
    }

    /// Returns the [`Event`] contained in this Envelope, if any.
    ///
    /// [`Event`]: struct.Event.html
    pub fn event(&self) -> Option<&Event<'static>> {
        let Items::EnvelopeItems(ref items) = self.items else {
            return None;
        };

        items.iter().find_map(|item| match item {
            EnvelopeItem::Event(event) => Some(event),
            _ => None,
        })
    }

    /// Filters the Envelope's [`EnvelopeItem`]s based on a predicate,
    /// and returns a new Envelope containing only the filtered items.
    ///
    /// Retains the [`EnvelopeItem`]s for which the predicate returns `true`.
    /// Additionally, [`EnvelopeItem::Attachment`]s are only kept if the Envelope
    /// contains an [`EnvelopeItem::Event`] or [`EnvelopeItem::Transaction`].
    ///
    /// [`None`] is returned if no items remain in the Envelope after filtering.
    pub fn filter<P>(self, mut predicate: P) -> Option<Self>
    where
        P: FnMut(&EnvelopeItem) -> bool,
    {
        let Items::EnvelopeItems(items) = self.items else {
            return if predicate(&EnvelopeItem::Raw) {
                Some(self)
            } else {
                None
            };
        };

        let mut filtered = Envelope::new();
        for item in items {
            if predicate(&item) {
                filtered.add_item(item);
            }
        }

        // filter again, removing attachments which do not make any sense without
        // an event/transaction
        if filtered.uuid().is_none() {
            if let Items::EnvelopeItems(ref mut items) = filtered.items {
                items.retain(|item| !matches!(item, EnvelopeItem::Attachment(..)))
            }
        }

        if filtered.items.is_empty() {
            None
        } else {
            Some(filtered)
        }
    }

    /// Serialize the Envelope into the given [`Write`].
    ///
    /// [`Write`]: https://doc.rust-lang.org/std/io/trait.Write.html
    pub fn to_writer<W>(&self, mut writer: W) -> std::io::Result<()>
    where
        W: Write,
    {
        let items = match &self.items {
            Items::Raw(bytes) => return writer.write_all(bytes).map(|_| ()),
            Items::EnvelopeItems(items) => items,
        };

        // write the headers:
        serde_json::to_writer(&mut writer, &self.headers)?;
        writeln!(writer)?;

        let mut item_buf = Vec::new();
        // write each item:
        for item in items {
            // we write them to a temporary buffer first, since we need their length
            match item {
                EnvelopeItem::Event(event) => serde_json::to_writer(&mut item_buf, event)?,
                EnvelopeItem::SessionUpdate(session) => {
                    serde_json::to_writer(&mut item_buf, session)?
                }
                EnvelopeItem::SessionAggregates(aggregates) => {
                    serde_json::to_writer(&mut item_buf, aggregates)?
                }
                EnvelopeItem::Transaction(transaction) => {
                    serde_json::to_writer(&mut item_buf, transaction)?
                }
                EnvelopeItem::Attachment(attachment) => {
                    attachment.to_writer(&mut writer)?;
                    writeln!(writer)?;
                    continue;
                }
                EnvelopeItem::MonitorCheckIn(check_in) => {
                    serde_json::to_writer(&mut item_buf, check_in)?
                }
                EnvelopeItem::ItemContainer(container) => match container {
                    ItemContainer::Logs(logs) => {
                        let wrapper = LogsSerializationWrapper { items: logs };
                        serde_json::to_writer(&mut item_buf, &wrapper)?
                    }
                },
                EnvelopeItem::Raw => {
                    continue;
                }
            }
            let item_type = match item {
                EnvelopeItem::Event(_) => "event",
                EnvelopeItem::SessionUpdate(_) => "session",
                EnvelopeItem::SessionAggregates(_) => "sessions",
                EnvelopeItem::Transaction(_) => "transaction",
                EnvelopeItem::MonitorCheckIn(_) => "check_in",
                EnvelopeItem::ItemContainer(container) => container.ty(),
                EnvelopeItem::Attachment(_) | EnvelopeItem::Raw => unreachable!(),
            };

            if let EnvelopeItem::ItemContainer(container) = item {
                writeln!(
                    writer,
                    r#"{{"type":"{}","item_count":{},"content_type":"{}"}}"#,
                    item_type,
                    container.len(),
                    container.content_type()
                )?;
            } else {
                writeln!(
                    writer,
                    r#"{{"type":"{}","length":{}}}"#,
                    item_type,
                    item_buf.len()
                )?;
            }
            writer.write_all(&item_buf)?;
            writeln!(writer)?;
            item_buf.clear();
        }

        Ok(())
    }

    /// Creates a new Envelope from slice.
    pub fn from_slice(slice: &[u8]) -> Result<Envelope, EnvelopeError> {
        let (headers, offset) = Self::parse_headers(slice)?;
        let items = Self::parse_items(slice, offset)?;

        let mut envelope = Envelope {
            headers,
            ..Default::default()
        };

        for item in items {
            envelope.add_item(item);
        }

        Ok(envelope)
    }

    /// Creates a new raw Envelope from the given buffer.
    pub fn from_bytes_raw(bytes: Vec<u8>) -> Result<Self, EnvelopeError> {
        Ok(Self {
            items: Items::Raw(bytes),
            ..Default::default()
        })
    }

    /// Creates a new Envelope from path.
    pub fn from_path<P: AsRef<Path>>(path: P) -> Result<Envelope, EnvelopeError> {
        let bytes = std::fs::read(path).map_err(|_| EnvelopeError::UnexpectedEof)?;
        Envelope::from_slice(&bytes)
    }

    /// Creates a new Envelope from path without attempting to parse anything.
    ///
    /// The resulting Envelope will have no `event_id` and the file contents will
    /// be contained verbatim in the `items` field.
    pub fn from_path_raw<P: AsRef<Path>>(path: P) -> Result<Self, EnvelopeError> {
        let bytes = std::fs::read(path).map_err(|_| EnvelopeError::UnexpectedEof)?;
        Self::from_bytes_raw(bytes)
    }

    fn parse_headers(slice: &[u8]) -> Result<(EnvelopeHeaders, usize), EnvelopeError> {
        let first_line = slice
            .split(|b| *b == b'\n')
            .next()
            .ok_or(EnvelopeError::MissingHeader)?;

        let headers: EnvelopeHeaders =
            serde_json::from_slice(first_line).map_err(EnvelopeError::InvalidHeader)?;

        let offset = first_line.len();
        Self::require_termination(slice, offset)?;

        Ok((headers, offset + 1))
    }

    fn parse_items(slice: &[u8], mut offset: usize) -> Result<Vec<EnvelopeItem>, EnvelopeError> {
        let mut items = Vec::new();

        while offset < slice.len() {
            let bytes = slice
                .get(offset..)
                .ok_or(EnvelopeError::MissingItemHeader)?;
            let (item, item_size) = Self::parse_item(bytes)?;
            offset += item_size;
            items.push(item);
        }

        Ok(items)
    }

    fn parse_item(slice: &[u8]) -> Result<(EnvelopeItem, usize), EnvelopeError> {
        let mut stream = serde_json::Deserializer::from_slice(slice).into_iter();

        let header: EnvelopeItemHeader = match stream.next() {
            None => return Err(EnvelopeError::UnexpectedEof),
            Some(Err(error)) => return Err(EnvelopeError::InvalidItemHeader(error)),
            Some(Ok(header)) => header,
        };

        // Each header is terminated by a UNIX newline.
        let header_end = stream.byte_offset();
        Self::require_termination(slice, header_end)?;

        // The last header does not require a trailing newline, so `payload_start` may point
        // past the end of the buffer.
        let payload_start = std::cmp::min(header_end + 1, slice.len());
        let payload_end = match header.length {
            Some(len) => {
                let payload_end = payload_start + len;
                if slice.len() < payload_end {
                    return Err(EnvelopeError::UnexpectedEof);
                }

                // Each payload is terminated by a UNIX newline.
                Self::require_termination(slice, payload_end)?;
                payload_end
            }
            None => match slice.get(payload_start..) {
                Some(range) => match range.iter().position(|&b| b == b'\n') {
                    Some(relative_end) => payload_start + relative_end,
                    None => slice.len(),
                },
                None => slice.len(),
            },
        };

        let payload = slice.get(payload_start..payload_end).unwrap();

        let item = match header.r#type {
            EnvelopeItemType::Event => serde_json::from_slice(payload).map(EnvelopeItem::Event),
            EnvelopeItemType::Transaction => {
                serde_json::from_slice(payload).map(EnvelopeItem::Transaction)
            }
            EnvelopeItemType::SessionUpdate => {
                serde_json::from_slice(payload).map(EnvelopeItem::SessionUpdate)
            }
            EnvelopeItemType::SessionAggregates => {
                serde_json::from_slice(payload).map(EnvelopeItem::SessionAggregates)
            }
            EnvelopeItemType::Attachment => Ok(EnvelopeItem::Attachment(Attachment {
                buffer: payload.to_owned(),
                filename: header.filename.unwrap_or_default(),
                content_type: header.content_type,
                ty: header.attachment_type,
            })),
            EnvelopeItemType::MonitorCheckIn => {
                serde_json::from_slice(payload).map(EnvelopeItem::MonitorCheckIn)
            }
            EnvelopeItemType::LogsContainer => {
                serde_json::from_slice::<LogsDeserializationWrapper>(payload)
                    .map(|x| EnvelopeItem::ItemContainer(ItemContainer::Logs(x.items)))
            }
        }
        .map_err(EnvelopeError::InvalidItemPayload)?;

        Ok((item, payload_end + 1))
    }

    fn require_termination(slice: &[u8], offset: usize) -> Result<(), EnvelopeError> {
        match slice.get(offset) {
            Some(&b'\n') | None => Ok(()),
            Some(_) => Err(EnvelopeError::MissingNewline),
        }
    }
}

impl<T> From<T> for Envelope
where
    T: Into<EnvelopeItem>,
{
    fn from(item: T) -> Self {
        let mut envelope = Self::default();
        envelope.add_item(item.into());
        envelope
    }
}

#[cfg(test)]
mod test {
    use std::str::FromStr;
    use std::time::{Duration, SystemTime};

    use protocol::Map;
    use time::format_description::well_known::Rfc3339;
    use time::OffsetDateTime;

    use super::*;
    use crate::protocol::v7::{
        Level, MonitorCheckInStatus, MonitorConfig, MonitorSchedule, SampleRand, SessionAttributes,
        SessionStatus, Span,
    };

    fn to_str(envelope: Envelope) -> String {
        let mut vec = Vec::new();
        envelope.to_writer(&mut vec).unwrap();
        String::from_utf8_lossy(&vec).to_string()
    }

    fn timestamp(s: &str) -> SystemTime {
        let dt = OffsetDateTime::parse(s, &Rfc3339).unwrap();
        let secs = dt.unix_timestamp() as u64;
        let nanos = dt.nanosecond();
        let duration = Duration::new(secs, nanos);
        SystemTime::UNIX_EPOCH.checked_add(duration).unwrap()
    }

    #[test]
    fn test_empty() {
        assert_eq!(to_str(Envelope::new()), "{}\n");
    }

    #[test]
    fn raw_roundtrip() {
        let buf = r#"{"event_id":"22d00b3f-d1b1-4b5d-8d20-49d138cd8a9c"}
{"type":"event","length":74}
{"event_id":"22d00b3fd1b14b5d8d2049d138cd8a9c","timestamp":1595256674.296}
"#;
        let envelope = Envelope::from_bytes_raw(buf.to_string().into_bytes()).unwrap();
        let serialized = to_str(envelope);
        assert_eq!(&serialized, buf);

        let random_invalid_bytes = b"oh stahp!\0\x01\x02";
        let envelope = Envelope::from_bytes_raw(random_invalid_bytes.to_vec()).unwrap();
        let mut serialized = Vec::new();
        envelope.to_writer(&mut serialized).unwrap();
        assert_eq!(&serialized, random_invalid_bytes);
    }

    #[test]
    fn test_event() {
        let event_id = Uuid::parse_str("22d00b3f-d1b1-4b5d-8d20-49d138cd8a9c").unwrap();
        let timestamp = timestamp("2020-07-20T14:51:14.296Z");
        let event = Event {
            event_id,
            timestamp,
            ..Default::default()
        };
        let envelope: Envelope = event.into();
        assert_eq!(
            to_str(envelope),
            r#"{"event_id":"22d00b3f-d1b1-4b5d-8d20-49d138cd8a9c"}
{"type":"event","length":74}
{"event_id":"22d00b3fd1b14b5d8d2049d138cd8a9c","timestamp":1595256674.296}
"#
        )
    }

    #[test]
    fn test_session() {
        let session_id = Uuid::parse_str("22d00b3f-d1b1-4b5d-8d20-49d138cd8a9c").unwrap();
        let started = timestamp("2020-07-20T14:51:14.296Z");
        let session = SessionUpdate {
            session_id,
            distinct_id: Some("foo@bar.baz".to_owned()),
            sequence: None,
            timestamp: None,
            started,
            init: true,
            duration: Some(1.234),
            status: SessionStatus::Ok,
            errors: 123,
            attributes: SessionAttributes {
                release: "foo-bar@1.2.3".into(),
                environment: Some("production".into()),
                ip_address: None,
                user_agent: None,
            },
        };
        let mut envelope = Envelope::new();
        envelope.add_item(session);
        assert_eq!(
            to_str(envelope),
            r#"{}
{"type":"session","length":222}
{"sid":"22d00b3f-d1b1-4b5d-8d20-49d138cd8a9c","did":"foo@bar.baz","started":"2020-07-20T14:51:14.296Z","init":true,"duration":1.234,"status":"ok","errors":123,"attrs":{"release":"foo-bar@1.2.3","environment":"production"}}
"#
        )
    }

    #[test]
    fn test_transaction() {
        let event_id = Uuid::parse_str("22d00b3f-d1b1-4b5d-8d20-49d138cd8a9c").unwrap();
        let span_id = "d42cee9fc3e74f5c".parse().unwrap();
        let trace_id = "335e53d614474acc9f89e632b776cc28".parse().unwrap();
        let start_timestamp = timestamp("2020-07-20T14:51:14.296Z");
        let spans = vec![Span {
            span_id,
            trace_id,
            start_timestamp,
            ..Default::default()
        }];
        let transaction = Transaction {
            event_id,
            start_timestamp,
            spans,
            ..Default::default()
        };
        let envelope: Envelope = transaction.into();
        assert_eq!(
            to_str(envelope),
            r#"{"event_id":"22d00b3f-d1b1-4b5d-8d20-49d138cd8a9c"}
{"type":"transaction","length":200}
{"event_id":"22d00b3fd1b14b5d8d2049d138cd8a9c","start_timestamp":1595256674.296,"spans":[{"span_id":"d42cee9fc3e74f5c","trace_id":"335e53d614474acc9f89e632b776cc28","start_timestamp":1595256674.296}]}
"#
        )
    }

    #[test]
    fn test_monitor_checkin() {
        let check_in_id = Uuid::parse_str("22d00b3f-d1b1-4b5d-8d20-49d138cd8a9c").unwrap();

        let check_in = MonitorCheckIn {
            check_in_id,
            monitor_slug: "my-monitor".into(),
            status: MonitorCheckInStatus::Ok,
            duration: Some(123.4),
            environment: Some("production".into()),
            monitor_config: Some(MonitorConfig {
                schedule: MonitorSchedule::Crontab {
                    value: "12 0 * * *".into(),
                },
                checkin_margin: Some(5),
                max_runtime: Some(30),
                timezone: Some("UTC".into()),
                failure_issue_threshold: None,
                recovery_threshold: None,
            }),
        };
        let envelope: Envelope = check_in.into();
        assert_eq!(
            to_str(envelope),
            r#"{}
{"type":"check_in","length":259}
{"check_in_id":"22d00b3fd1b14b5d8d2049d138cd8a9c","monitor_slug":"my-monitor","status":"ok","environment":"production","duration":123.4,"monitor_config":{"schedule":{"type":"crontab","value":"12 0 * * *"},"checkin_margin":5,"max_runtime":30,"timezone":"UTC"}}
"#
        )
    }

    #[test]
    fn test_monitor_checkin_with_thresholds() {
        let check_in_id = Uuid::parse_str("22d00b3f-d1b1-4b5d-8d20-49d138cd8a9c").unwrap();

        let check_in = MonitorCheckIn {
            check_in_id,
            monitor_slug: "my-monitor".into(),
            status: MonitorCheckInStatus::Ok,
            duration: Some(123.4),
            environment: Some("production".into()),
            monitor_config: Some(MonitorConfig {
                schedule: MonitorSchedule::Crontab {
                    value: "12 0 * * *".into(),
                },
                checkin_margin: Some(5),
                max_runtime: Some(30),
                timezone: Some("UTC".into()),
                failure_issue_threshold: Some(4),
                recovery_threshold: Some(7),
            }),
        };
        let envelope: Envelope = check_in.into();
        assert_eq!(
            to_str(envelope),
            r#"{}
{"type":"check_in","length":310}
{"check_in_id":"22d00b3fd1b14b5d8d2049d138cd8a9c","monitor_slug":"my-monitor","status":"ok","environment":"production","duration":123.4,"monitor_config":{"schedule":{"type":"crontab","value":"12 0 * * *"},"checkin_margin":5,"max_runtime":30,"timezone":"UTC","failure_issue_threshold":4,"recovery_threshold":7}}
"#
        )
    }

    #[test]
    fn test_event_with_attachment() {
        let event_id = Uuid::parse_str("22d00b3f-d1b1-4b5d-8d20-49d138cd8a9c").unwrap();
        let timestamp = timestamp("2020-07-20T14:51:14.296Z");
        let event = Event {
            event_id,
            timestamp,
            ..Default::default()
        };
        let mut envelope: Envelope = event.into();

        envelope.add_item(Attachment {
            buffer: "some content".as_bytes().to_vec(),
            filename: "file.txt".to_string(),
            ..Default::default()
        });

        assert_eq!(
            to_str(envelope),
            r#"{"event_id":"22d00b3f-d1b1-4b5d-8d20-49d138cd8a9c"}
{"type":"event","length":74}
{"event_id":"22d00b3fd1b14b5d8d2049d138cd8a9c","timestamp":1595256674.296}
{"type":"attachment","length":12,"filename":"file.txt","attachment_type":"event.attachment","content_type":"application/octet-stream"}
some content
"#
        )
    }

    #[test]
    fn test_deserialize_envelope_empty() {
        // Without terminating newline after header
        let bytes = b"{\"event_id\":\"9ec79c33ec9942ab8353589fcb2e04dc\"}";
        let envelope = Envelope::from_slice(bytes).unwrap();

        let event_id = Uuid::from_str("9ec79c33ec9942ab8353589fcb2e04dc").unwrap();
        assert_eq!(envelope.headers.event_id, Some(event_id));
        assert_eq!(envelope.items().count(), 0);
    }

    #[test]
    fn test_deserialize_envelope_empty_newline() {
        // With terminating newline after header
        let bytes = b"{\"event_id\":\"9ec79c33ec9942ab8353589fcb2e04dc\"}\n";
        let envelope = Envelope::from_slice(bytes).unwrap();
        assert_eq!(envelope.items().count(), 0);
    }

    #[test]
    fn test_deserialize_envelope_empty_item_newline() {
        // With terminating newline after item payload
        let bytes = b"\
             {\"event_id\":\"9ec79c33ec9942ab8353589fcb2e04dc\"}\n\
             {\"type\":\"attachment\",\"length\":0}\n\
             \n\
             {\"type\":\"attachment\",\"length\":0}\n\
             ";

        let envelope = Envelope::from_slice(bytes).unwrap();
        assert_eq!(envelope.items().count(), 2);

        let mut items = envelope.items();

        if let EnvelopeItem::Attachment(attachment) = items.next().unwrap() {
            assert_eq!(attachment.buffer.len(), 0);
        } else {
            panic!("invalid item type");
        }

        if let EnvelopeItem::Attachment(attachment) = items.next().unwrap() {
            assert_eq!(attachment.buffer.len(), 0);
        } else {
            panic!("invalid item type");
        }
    }

    #[test]
    fn test_deserialize_envelope_empty_item_eof() {
        // With terminating newline after item payload
        let bytes = b"\
             {\"event_id\":\"9ec79c33ec9942ab8353589fcb2e04dc\"}\n\
             {\"type\":\"attachment\",\"length\":0}\n\
             \n\
             {\"type\":\"attachment\",\"length\":0}\
             ";

        let envelope = Envelope::from_slice(bytes).unwrap();
        assert_eq!(envelope.items().count(), 2);

        let mut items = envelope.items();

        if let EnvelopeItem::Attachment(attachment) = items.next().unwrap() {
            assert_eq!(attachment.buffer.len(), 0);
        } else {
            panic!("invalid item type");
        }

        if let EnvelopeItem::Attachment(attachment) = items.next().unwrap() {
            assert_eq!(attachment.buffer.len(), 0);
        } else {
            panic!("invalid item type");
        }
    }

    #[test]
    fn test_deserialize_envelope_implicit_length() {
        // With terminating newline after item payload
        let bytes = b"\
             {\"event_id\":\"9ec79c33ec9942ab8353589fcb2e04dc\"}\n\
             {\"type\":\"attachment\"}\n\
             helloworld\n\
             ";

        let envelope = Envelope::from_slice(bytes).unwrap();
        assert_eq!(envelope.items().count(), 1);

        let mut items = envelope.items();

        if let EnvelopeItem::Attachment(attachment) = items.next().unwrap() {
            assert_eq!(attachment.buffer.len(), 10);
        } else {
            panic!("invalid item type");
        }
    }

    #[test]
    fn test_deserialize_envelope_implicit_length_eof() {
        // With item ending the envelope
        let bytes = b"\
             {\"event_id\":\"9ec79c33ec9942ab8353589fcb2e04dc\"}\n\
             {\"type\":\"attachment\"}\n\
             helloworld\
             ";

        let envelope = Envelope::from_slice(bytes).unwrap();
        assert_eq!(envelope.items().count(), 1);

        let mut items = envelope.items();

        if let EnvelopeItem::Attachment(attachment) = items.next().unwrap() {
            assert_eq!(attachment.buffer.len(), 10);
        } else {
            panic!("invalid item type");
        }
    }

    #[test]
    fn test_deserialize_envelope_implicit_length_empty_eof() {
        // Empty item with implicit length ending the envelope
        let bytes = b"\
             {\"event_id\":\"9ec79c33ec9942ab8353589fcb2e04dc\"}\n\
             {\"type\":\"attachment\"}\
             ";

        let envelope = Envelope::from_slice(bytes).unwrap();
        assert_eq!(envelope.items().count(), 1);

        let mut items = envelope.items();

        if let EnvelopeItem::Attachment(attachment) = items.next().unwrap() {
            assert_eq!(attachment.buffer.len(), 0);
        } else {
            panic!("invalid item type");
        }
    }

    #[test]
    fn test_deserialize_envelope_multiple_items() {
        // With terminating newline
        let bytes = b"\
            {\"event_id\":\"9ec79c33ec9942ab8353589fcb2e04dc\"}\n\
            {\"type\":\"attachment\",\"length\":10,\"content_type\":\"text/plain\",\"filename\":\"hello.txt\"}\n\
            \xef\xbb\xbfHello\r\n\n\
            {\"type\":\"event\",\"length\":41,\"content_type\":\"application/json\",\"filename\":\"application.log\"}\n\
            {\"message\":\"hello world\",\"level\":\"error\"}\n\
            ";

        let envelope = Envelope::from_slice(bytes).unwrap();
        assert_eq!(envelope.items().count(), 2);

        let mut items = envelope.items();

        if let EnvelopeItem::Attachment(attachment) = items.next().unwrap() {
            assert_eq!(attachment.buffer.len(), 10);
            assert_eq!(attachment.buffer, b"\xef\xbb\xbfHello\r\n");
            assert_eq!(attachment.filename, "hello.txt");
            assert_eq!(attachment.content_type, Some("text/plain".to_string()));
        } else {
            panic!("invalid item type");
        }

        if let EnvelopeItem::Event(event) = items.next().unwrap() {
            assert_eq!(event.message, Some("hello world".to_string()));
            assert_eq!(event.level, Level::Error);
        } else {
            panic!("invalid item type");
        }
    }

    #[test]
    fn test_all_envelope_headers_roundtrip() {
        let bytes = br#"{"event_id":"22d00b3f-d1b1-4b5d-8d20-49d138cd8a9c","sdk":{"name":"3e934135-3f2b-49bc-8756-9f025b55143e","version":"3e31738e-4106-42d0-8be2-4a3a1bc648d3","integrations":["daec50ae-8729-49b5-82f7-991446745cd5","8fc94968-3499-4a2c-b4d7-ecc058d9c1b0"],"packages":[{"name":"b59a1949-9950-4203-b394-ddd8d02c9633","version":"3d7790f3-7f32-43f7-b82f-9f5bc85205a8"}]},"sent_at":"2020-02-07T14:16:00Z","trace":{"trace_id":"65bcd18546c942069ed957b15b4ace7c","public_key":"5d593cac-f833-4845-bb23-4eabdf720da2","sample_rate":"0.00000021","sample_rand":"0.123456","sampled":"true","environment":"0666ab02-6364-4135-aa59-02e8128ce052","transaction":"0252ec25-cd0a-4230-bd2f-936a4585637e"}}
{"type":"event","length":74}
{"event_id":"22d00b3fd1b14b5d8d2049d138cd8a9c","timestamp":1595256674.296}
"#;

        let envelope = Envelope::from_slice(bytes);
        assert!(envelope.is_ok());
        let envelope = envelope.unwrap();
        let serialized = to_str(envelope);
        assert_eq!(bytes, serialized.as_bytes());
    }

    #[test]
    fn test_sample_rand_rounding() {
        let envelope = Envelope::new().with_headers(
            EnvelopeHeaders::new().with_trace(
                DynamicSamplingContext::new()
<<<<<<< HEAD
                    .with_sample_rand(SampleRand::try_from(0.9999999).unwrap()), // 7 nines
=======
                    .with_sample_rand(SampleRand::try_from(0.999_999_9).unwrap()),
>>>>>>> 611b2cdc
            ),
        );
        let expected = br#"{"trace":{"sample_rand":"0.999999"}}
"#;

        let serialized = to_str(envelope);
        assert_eq!(expected, serialized.as_bytes());
    }

    // Test all possible item types in a single envelope
    #[test]
    fn test_deserialize_serialized() {
        // Event
        let event = Event {
            event_id: Uuid::parse_str("22d00b3f-d1b1-4b5d-8d20-49d138cd8a9c").unwrap(),
            timestamp: timestamp("2020-07-20T14:51:14.296Z"),
            ..Default::default()
        };

        // Transaction
        let transaction = Transaction {
            event_id: Uuid::parse_str("22d00b3f-d1b1-4b5d-8d20-49d138cd8a9d").unwrap(),
            start_timestamp: timestamp("2020-07-20T14:51:14.296Z"),
            spans: vec![Span {
                span_id: "d42cee9fc3e74f5c".parse().unwrap(),
                trace_id: "335e53d614474acc9f89e632b776cc28".parse().unwrap(),
                start_timestamp: timestamp("2020-07-20T14:51:14.296Z"),
                ..Default::default()
            }],
            ..Default::default()
        };

        // Session
        let session = SessionUpdate {
            session_id: Uuid::parse_str("22d00b3f-d1b1-4b5d-8d20-49d138cd8a9c").unwrap(),
            distinct_id: Some("foo@bar.baz".to_owned()),
            sequence: None,
            timestamp: None,
            started: timestamp("2020-07-20T14:51:14.296Z"),
            init: true,
            duration: Some(1.234),
            status: SessionStatus::Ok,
            errors: 123,
            attributes: SessionAttributes {
                release: "foo-bar@1.2.3".into(),
                environment: Some("production".into()),
                ip_address: None,
                user_agent: None,
            },
        };

        // Attachment
        let attachment = Attachment {
            buffer: "some content".as_bytes().to_vec(),
            filename: "file.txt".to_string(),
            ..Default::default()
        };

        let mut attributes = Map::new();
        attributes.insert("key".into(), "value".into());
        attributes.insert("num".into(), 10.into());
        attributes.insert("val".into(), 10.2.into());
        attributes.insert("bool".into(), false.into());
        let mut attributes_2 = attributes.clone();
        attributes_2.insert("more".into(), true.into());
        let logs: EnvelopeItem = vec![
            Log {
                level: protocol::LogLevel::Warn,
                body: "test".to_owned(),
                trace_id: Some("335e53d614474acc9f89e632b776cc28".parse().unwrap()),
                timestamp: timestamp("2022-07-25T14:51:14.296Z"),
                severity_number: Some(1.try_into().unwrap()),
                attributes,
            },
            Log {
                level: protocol::LogLevel::Error,
                body: "a body".to_owned(),
                trace_id: Some("332253d614472a2c9f89e232b7762c28".parse().unwrap()),
                timestamp: timestamp("2021-07-21T14:51:14.296Z"),
                severity_number: Some(1.try_into().unwrap()),
                attributes: attributes_2,
            },
        ]
        .into();

        let mut envelope: Envelope = Envelope::new();
        envelope.add_item(event);
        envelope.add_item(transaction);
        envelope.add_item(session);
        envelope.add_item(attachment);
        envelope.add_item(logs);

        let serialized = to_str(envelope);
        let deserialized = Envelope::from_slice(serialized.as_bytes()).unwrap();
        assert_eq!(serialized, to_str(deserialized))
    }
}<|MERGE_RESOLUTION|>--- conflicted
+++ resolved
@@ -1099,11 +1099,7 @@
         let envelope = Envelope::new().with_headers(
             EnvelopeHeaders::new().with_trace(
                 DynamicSamplingContext::new()
-<<<<<<< HEAD
-                    .with_sample_rand(SampleRand::try_from(0.9999999).unwrap()), // 7 nines
-=======
                     .with_sample_rand(SampleRand::try_from(0.999_999_9).unwrap()),
->>>>>>> 611b2cdc
             ),
         );
         let expected = br#"{"trace":{"sample_rand":"0.999999"}}
