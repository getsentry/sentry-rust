--- conflicted
+++ resolved
@@ -2339,11 +2339,8 @@
 
 /// An ID that identifies an organization in the Sentry backend.
 #[derive(Clone, Copy, Debug, Serialize, Deserialize, PartialEq)]
-<<<<<<< HEAD
 pub struct OrganizationId(u64);
-=======
-struct OrganizationId(u64);
->>>>>>> eadb2572
+
 
 impl From<u64> for OrganizationId {
     fn from(value: u64) -> Self {
@@ -2367,7 +2364,6 @@
 
 /// A random number generated at the start of a trace by the head of trace SDK.
 #[derive(Clone, Copy, Debug, Serialize, Deserialize, PartialEq)]
-<<<<<<< HEAD
 pub struct SampleRand(f64);
 
 /// An error that indicates failure to construct a SampleRand.
@@ -2391,35 +2387,20 @@
             return Err(InvalidSampleRandError::OutOfRange);
         }
         Ok(Self(value))
-=======
-struct SampleRand(f64);
-
-impl From<f64> for SampleRand {
-    fn from(value: f64) -> Self {
-        Self(value)
->>>>>>> eadb2572
     }
 }
 
 impl std::str::FromStr for SampleRand {
-<<<<<<< HEAD
     type Err = InvalidSampleRandError;
 
     fn from_str(s: &str) -> Result<Self, Self::Err> {
         let x: f64 = s.parse().map_err(InvalidSampleRandError::InvalidFloat)?;
         Self::try_from(x)
-=======
-    type Err = std::num::ParseFloatError;
-
-    fn from_str(s: &str) -> Result<Self, Self::Err> {
-        s.parse().map(Self)
->>>>>>> eadb2572
     }
 }
 
 impl std::fmt::Display for SampleRand {
     fn fmt(&self, f: &mut std::fmt::Formatter<'_>) -> std::fmt::Result {
-<<<<<<< HEAD
         // Special case: "{:.6}" would round values greater than or equal to 0.9999995 to 1.0,
         // as Rust uses [rounding half-to-even](https://doc.rust-lang.org/std/fmt/#precision).
         // Round to 0.999999 instead to comply with spec.
@@ -2428,9 +2409,6 @@
         } else {
             write!(f, "{:.6}", self.0)
         }
-=======
-        write!(f, "{:.6}", self.0)
->>>>>>> eadb2572
     }
 }
 
@@ -2441,13 +2419,8 @@
 /// This feature allows users to specify target sample rates for each project via the frontend instead of requiring an application redeployment.
 /// The backend needs additional information from the SDK to support these features, contained in
 /// the Dynamic Sampling Context.
-<<<<<<< HEAD
 #[derive(Clone, Debug, Default, Serialize, Deserialize, PartialEq)]
 pub struct DynamicSamplingContext {
-=======
-#[derive(Clone, Debug, Serialize, Deserialize, PartialEq)]
-pub(crate) struct DynamicSamplingContext {
->>>>>>> eadb2572
     // Strictly required fields
     // Still typed as optional, as when deserializing an envelope created by an older SDK they might still be missing
     #[serde(default, skip_serializing_if = "Option::is_none")]
@@ -2485,7 +2458,6 @@
         with = "display_from_str_opt"
     )]
     org_id: Option<OrganizationId>,
-<<<<<<< HEAD
 }
 
 impl DynamicSamplingContext {
@@ -2556,6 +2528,4 @@
         self.org_id = Some(org_id);
         self
     }
-=======
->>>>>>> eadb2572
 }