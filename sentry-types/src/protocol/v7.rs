//! The current latest sentry protocol version.
//!
//! Most constructs in the protocol map directly to types here but some
//! cleanup by renaming attributes has been applied.  The idea here is that
//! a future sentry protocol will be a cleanup of the old one and is mapped
//! to similar values on the rust side.

use std::borrow::Cow;
use std::cmp;
use std::convert::TryFrom;
use std::fmt;
use std::iter::FromIterator;
use std::net::{AddrParseError, IpAddr};
use std::ops;
use std::str;
use std::time::SystemTime;

use self::debugid::{CodeId, DebugId};
use serde::{de, Deserialize, Deserializer, Serialize, Serializer};
use thiserror::Error;

pub use url::Url;
pub use uuid::Uuid;

use crate::utils::{ts_rfc3339_opt, ts_seconds_float};

pub use super::attachment::*;
pub use super::envelope::*;
pub use super::monitor::*;
pub use super::session::*;

/// An arbitrary (JSON) value.
pub mod value {
    pub use serde_json::value::{from_value, to_value, Index, Map, Number, Value};
}

/// The internally used arbitrary data map type.
pub mod map {
    pub use std::collections::btree_map::{BTreeMap as Map, *};
}

/// Represents a debug ID.
pub mod debugid {
    pub use debugid::{BreakpadFormat, CodeId, DebugId, ParseDebugIdError};
}

/// An arbitrary (JSON) value.
pub use self::value::Value;

/// The internally used map type.
pub use self::map::Map;

/// A wrapper type for collections with attached meta data.
///
/// The JSON payload can either directly be an array or an object containing a `values` field and
/// arbitrary other fields. All other fields will be collected into `Values::data` when
/// deserializing and re-serialized in the same place. The shorthand array notation is always
/// reserialized as object.
#[derive(Serialize, Deserialize, Clone, Debug, PartialEq)]
pub struct Values<T> {
    /// The values of the collection.
    pub values: Vec<T>,
}

impl<T> Values<T> {
    /// Creates an empty values struct.
    pub fn new() -> Values<T> {
        Values { values: Vec::new() }
    }

    /// Checks whether this struct is empty in both values and data.
    pub fn is_empty(&self) -> bool {
        self.values.is_empty()
    }
}

impl<T> Default for Values<T> {
    fn default() -> Self {
        // Default implemented manually even if <T> does not impl Default.
        Values::new()
    }
}

impl<T> From<Vec<T>> for Values<T> {
    fn from(values: Vec<T>) -> Self {
        Values { values }
    }
}

impl<T> AsRef<[T]> for Values<T> {
    fn as_ref(&self) -> &[T] {
        &self.values
    }
}

impl<T> AsMut<Vec<T>> for Values<T> {
    fn as_mut(&mut self) -> &mut Vec<T> {
        &mut self.values
    }
}

impl<T> ops::Deref for Values<T> {
    type Target = [T];

    fn deref(&self) -> &Self::Target {
        &self.values
    }
}

impl<T> ops::DerefMut for Values<T> {
    fn deref_mut(&mut self) -> &mut Self::Target {
        &mut self.values
    }
}

impl<T> FromIterator<T> for Values<T> {
    fn from_iter<I: IntoIterator<Item = T>>(iter: I) -> Self {
        Vec::<T>::from_iter(iter).into()
    }
}

impl<T> Extend<T> for Values<T> {
    fn extend<I>(&mut self, iter: I)
    where
        I: IntoIterator<Item = T>,
    {
        self.values.extend(iter)
    }
}

impl<'a, T> IntoIterator for &'a mut Values<T> {
    type Item = <&'a mut Vec<T> as IntoIterator>::Item;
    type IntoIter = <&'a mut Vec<T> as IntoIterator>::IntoIter;

    fn into_iter(self) -> Self::IntoIter {
        self.values.iter_mut()
    }
}

impl<'a, T> IntoIterator for &'a Values<T> {
    type Item = <&'a Vec<T> as IntoIterator>::Item;
    type IntoIter = <&'a Vec<T> as IntoIterator>::IntoIter;

    fn into_iter(self) -> Self::IntoIter {
        self.values.iter()
    }
}

impl<T> IntoIterator for Values<T> {
    type Item = <Vec<T> as IntoIterator>::Item;
    type IntoIter = <Vec<T> as IntoIterator>::IntoIter;

    fn into_iter(self) -> Self::IntoIter {
        self.values.into_iter()
    }
}

/// Represents a log entry message.
///
/// A log message is similar to the `message` attribute on the event itself but
/// can additionally hold optional parameters.
#[derive(Serialize, Deserialize, Default, Clone, Debug, PartialEq)]
pub struct LogEntry {
    /// The log message with parameters replaced by `%s`
    pub message: String,
    /// Positional parameters to be inserted into the log entry.
    #[serde(default, skip_serializing_if = "Vec::is_empty")]
    pub params: Vec<Value>,
}

/// Represents a frame.
#[derive(Serialize, Deserialize, Default, Clone, Debug, PartialEq)]
pub struct Frame {
    /// The name of the function is known.
    ///
    /// Note that this might include the name of a class as well if that makes
    /// sense for the language.
    #[serde(default, skip_serializing_if = "Option::is_none")]
    pub function: Option<String>,
    /// The potentially mangled name of the symbol as it appears in an executable.
    ///
    /// This is different from a function name by generally being the mangled
    /// name that appears natively in the binary.  This is relevant for languages
    /// like Swift, C++ or Rust.
    #[serde(default, skip_serializing_if = "Option::is_none")]
    pub symbol: Option<String>,
    /// The name of the module the frame is contained in.
    ///
    /// Note that this might also include a class name if that is something the
    /// language natively considers to be part of the stack (for instance in Java).
    #[serde(default, skip_serializing_if = "Option::is_none")]
    pub module: Option<String>,
    /// The name of the package that contains the frame.
    ///
    /// For instance this can be a dylib for native languages, the name of the jar
    /// or .NET assembly.
    #[serde(default, skip_serializing_if = "Option::is_none")]
    pub package: Option<String>,
    /// The filename (basename only).
    #[serde(default, skip_serializing_if = "Option::is_none")]
    pub filename: Option<String>,
    /// If known the absolute path.
    #[serde(default, skip_serializing_if = "Option::is_none")]
    pub abs_path: Option<String>,
    /// The line number if known.
    #[serde(default, skip_serializing_if = "Option::is_none")]
    pub lineno: Option<u64>,
    /// The column number if known.
    #[serde(default, skip_serializing_if = "Option::is_none")]
    pub colno: Option<u64>,
    /// The sources of the lines leading up to the current line.
    #[serde(default, skip_serializing_if = "Vec::is_empty")]
    pub pre_context: Vec<String>,
    /// The current line as source.
    #[serde(default, skip_serializing_if = "Option::is_none")]
    pub context_line: Option<String>,
    /// The sources of the lines after the current line.
    #[serde(default, skip_serializing_if = "Vec::is_empty")]
    pub post_context: Vec<String>,
    /// In-app indicator.
    #[serde(default, skip_serializing_if = "Option::is_none")]
    pub in_app: Option<bool>,
    /// Optional local variables.
    #[serde(default, skip_serializing_if = "Map::is_empty")]
    pub vars: Map<String, Value>,
    /// If known the location of the image.
    #[serde(default, skip_serializing_if = "Option::is_none")]
    pub image_addr: Option<Addr>,
    /// If known the location of the instruction.
    #[serde(default, skip_serializing_if = "Option::is_none")]
    pub instruction_addr: Option<Addr>,
    /// If known the location of symbol.
    #[serde(default, skip_serializing_if = "Option::is_none")]
    pub symbol_addr: Option<Addr>,
    /// Optionally changes the addressing mode. The default value is the same as
    /// `"abs"` which means absolute referencing. This can also be set to
    /// `"rel:DEBUG_ID"` or `"rel:IMAGE_INDEX"` to make addresses relative to an
    /// object referenced by debug id or index. This for instance is necessary
    /// for WASM processing as WASM does not use a unified address space.
    #[serde(default, skip_serializing_if = "Option::is_none")]
    pub addr_mode: Option<String>,
}

/// Represents template debug info.
#[derive(Serialize, Deserialize, Default, Clone, Debug, PartialEq)]
pub struct TemplateInfo {
    /// The filename (basename only).
    #[serde(default, skip_serializing_if = "Option::is_none")]
    pub filename: Option<String>,
    /// If known the absolute path.
    #[serde(default, skip_serializing_if = "Option::is_none")]
    pub abs_path: Option<String>,
    /// The line number if known.
    #[serde(default, skip_serializing_if = "Option::is_none")]
    pub lineno: Option<u64>,
    /// The column number if known.
    #[serde(default, skip_serializing_if = "Option::is_none")]
    pub colno: Option<u64>,
    /// The sources of the lines leading up to the current line.
    #[serde(default, skip_serializing_if = "Vec::is_empty")]
    pub pre_context: Vec<String>,
    /// The current line as source.
    #[serde(default, skip_serializing_if = "Option::is_none")]
    pub context_line: Option<String>,
    /// The sources of the lines after the current line.
    #[serde(default, skip_serializing_if = "Vec::is_empty")]
    pub post_context: Vec<String>,
}

/// Represents a stacktrace.
#[derive(Serialize, Deserialize, Debug, Default, Clone, PartialEq)]
pub struct Stacktrace {
    /// The list of frames in the stacktrace.
    #[serde(default)]
    pub frames: Vec<Frame>,
    /// Optionally a segment of frames removed (`start`, `end`).
    #[serde(default, skip_serializing_if = "Option::is_none")]
    pub frames_omitted: Option<(u64, u64)>,
    /// Optional register values of the thread.
    #[serde(default, skip_serializing_if = "Map::is_empty")]
    pub registers: Map<String, RegVal>,
}

impl Stacktrace {
    /// Optionally creates a stacktrace from a list of stack frames.
    pub fn from_frames_reversed(mut frames: Vec<Frame>) -> Option<Stacktrace> {
        if frames.is_empty() {
            None
        } else {
            frames.reverse();
            Some(Stacktrace {
                frames,
                ..Default::default()
            })
        }
    }
}

/// Represents a thread id.
#[derive(Serialize, Deserialize, Debug, Clone, PartialEq, Eq, Ord, PartialOrd, Hash)]
#[serde(untagged)]
pub enum ThreadId {
    /// Integer representation for the thread id
    Int(u64),
    /// String representation for the thread id
    String(String),
}

impl Default for ThreadId {
    fn default() -> ThreadId {
        ThreadId::Int(0)
    }
}

impl<'a> From<&'a str> for ThreadId {
    fn from(id: &'a str) -> ThreadId {
        ThreadId::String(id.to_string())
    }
}

impl From<String> for ThreadId {
    fn from(id: String) -> ThreadId {
        ThreadId::String(id)
    }
}

impl From<i64> for ThreadId {
    fn from(id: i64) -> ThreadId {
        ThreadId::Int(id as u64)
    }
}

impl From<i32> for ThreadId {
    fn from(id: i32) -> ThreadId {
        ThreadId::Int(id as u64)
    }
}

impl From<u32> for ThreadId {
    fn from(id: u32) -> ThreadId {
        ThreadId::Int(id as u64)
    }
}

impl From<u16> for ThreadId {
    fn from(id: u16) -> ThreadId {
        ThreadId::Int(id as u64)
    }
}

impl fmt::Display for ThreadId {
    fn fmt(&self, f: &mut fmt::Formatter) -> fmt::Result {
        match *self {
            ThreadId::Int(i) => write!(f, "{i}"),
            ThreadId::String(ref s) => write!(f, "{s}"),
        }
    }
}

/// Represents an address.
#[derive(Default, Debug, Clone, Copy, PartialEq, Eq, Ord, PartialOrd, Hash)]
pub struct Addr(pub u64);

impl Addr {
    /// Returns `true` if this address is the null pointer.
    pub fn is_null(&self) -> bool {
        self.0 == 0
    }
}

impl_hex_serde!(Addr, u64);

impl From<u64> for Addr {
    fn from(addr: u64) -> Addr {
        Addr(addr)
    }
}

impl From<i32> for Addr {
    fn from(addr: i32) -> Addr {
        Addr(addr as u64)
    }
}

impl From<u32> for Addr {
    fn from(addr: u32) -> Addr {
        Addr(addr as u64)
    }
}

impl From<usize> for Addr {
    fn from(addr: usize) -> Addr {
        Addr(addr as u64)
    }
}

impl<T> From<*const T> for Addr {
    fn from(addr: *const T) -> Addr {
        Addr(addr as u64)
    }
}

impl<T> From<*mut T> for Addr {
    fn from(addr: *mut T) -> Addr {
        Addr(addr as u64)
    }
}

impl From<Addr> for u64 {
    fn from(addr: Addr) -> Self {
        addr.0
    }
}

fn is_false(value: &bool) -> bool {
    !*value
}

/// Represents a register value.
#[derive(Default, Debug, Clone, Copy, PartialEq, Eq, Ord, PartialOrd, Hash)]
pub struct RegVal(pub u64);

impl_hex_serde!(RegVal, u64);

impl From<u64> for RegVal {
    fn from(addr: u64) -> RegVal {
        RegVal(addr)
    }
}

impl From<i32> for RegVal {
    fn from(addr: i32) -> RegVal {
        RegVal(addr as u64)
    }
}

impl From<u32> for RegVal {
    fn from(addr: u32) -> RegVal {
        RegVal(addr as u64)
    }
}

impl From<usize> for RegVal {
    fn from(addr: usize) -> RegVal {
        RegVal(addr as u64)
    }
}

impl<T> From<*const T> for RegVal {
    fn from(addr: *const T) -> RegVal {
        RegVal(addr as u64)
    }
}

impl<T> From<*mut T> for RegVal {
    fn from(addr: *mut T) -> RegVal {
        RegVal(addr as u64)
    }
}

impl From<RegVal> for u64 {
    fn from(reg: RegVal) -> Self {
        reg.0
    }
}

/// Represents a single thread.
#[derive(Serialize, Deserialize, Debug, Default, Clone, PartialEq)]
pub struct Thread {
    /// The optional ID of the thread (usually an integer)
    #[serde(default, skip_serializing_if = "Option::is_none")]
    pub id: Option<ThreadId>,
    /// The optional name of the thread.
    #[serde(default, skip_serializing_if = "Option::is_none")]
    pub name: Option<String>,
    /// If the thread suspended or crashed a stacktrace can be
    /// attached here.
    #[serde(default, skip_serializing_if = "Option::is_none")]
    pub stacktrace: Option<Stacktrace>,
    /// Optional raw stacktrace.
    #[serde(default, skip_serializing_if = "Option::is_none")]
    pub raw_stacktrace: Option<Stacktrace>,
    /// True if this is the crashed thread.
    #[serde(default, skip_serializing_if = "is_false")]
    pub crashed: bool,
    /// Indicates that the thread was not suspended when the
    /// event was created.
    #[serde(default, skip_serializing_if = "is_false")]
    pub current: bool,
}

/// POSIX signal with optional extended data.
#[derive(Serialize, Deserialize, Debug, Default, Clone, PartialEq, Eq)]
pub struct CError {
    /// The error code as specified by ISO C99, POSIX.1-2001 or POSIX.1-2008.
    pub number: i32,
    /// Optional name of the errno constant.
    #[serde(default, skip_serializing_if = "Option::is_none")]
    pub name: Option<String>,
}

impl From<i32> for CError {
    fn from(number: i32) -> CError {
        CError { number, name: None }
    }
}

impl From<CError> for i32 {
    fn from(err: CError) -> Self {
        err.number
    }
}

/// Mach exception information.
#[derive(Serialize, Deserialize, Debug, Default, Clone, PartialEq, Eq)]
pub struct MachException {
    /// The mach exception type.
    pub exception: i32,
    /// The mach exception code.
    pub code: u64,
    /// The mach exception subcode.
    pub subcode: u64,
    /// Optional name of the mach exception.
    #[serde(default, skip_serializing_if = "Option::is_none")]
    pub name: Option<String>,
}

/// POSIX signal with optional extended data.
#[derive(Serialize, Deserialize, Debug, Default, Clone, PartialEq, Eq)]
pub struct PosixSignal {
    /// The POSIX signal number.
    pub number: i32,
    /// An optional signal code present on Apple systems.
    #[serde(default, skip_serializing_if = "Option::is_none")]
    pub code: Option<i32>,
    /// Optional name of the errno constant.
    #[serde(default, skip_serializing_if = "Option::is_none")]
    pub name: Option<String>,
    /// Optional name of the errno constant.
    #[serde(default, skip_serializing_if = "Option::is_none")]
    pub code_name: Option<String>,
}

impl From<i32> for PosixSignal {
    fn from(number: i32) -> PosixSignal {
        PosixSignal {
            number,
            code: None,
            name: None,
            code_name: None,
        }
    }
}

impl From<(i32, i32)> for PosixSignal {
    fn from(tuple: (i32, i32)) -> PosixSignal {
        let (number, code) = tuple;
        PosixSignal {
            number,
            code: Some(code),
            name: None,
            code_name: None,
        }
    }
}

impl From<PosixSignal> for i32 {
    fn from(sig: PosixSignal) -> Self {
        sig.number
    }
}

/// Operating system or runtime meta information to an exception mechanism.
#[derive(Serialize, Deserialize, Debug, Default, Clone, PartialEq)]
pub struct MechanismMeta {
    /// Optional ISO C standard error code.
    #[serde(default, skip_serializing_if = "Option::is_none")]
    pub errno: Option<CError>,
    /// Optional POSIX signal number.
    #[serde(default, skip_serializing_if = "Option::is_none")]
    pub signal: Option<PosixSignal>,
    /// Optional mach exception information.
    #[serde(default, skip_serializing_if = "Option::is_none")]
    pub mach_exception: Option<MachException>,
}

impl MechanismMeta {
    fn is_empty(&self) -> bool {
        self.errno.is_none() && self.signal.is_none() && self.mach_exception.is_none()
    }
}

/// Represents a single exception.
#[derive(Serialize, Deserialize, Debug, Default, Clone, PartialEq)]
pub struct Mechanism {
    /// The mechanism type identifier.
    #[serde(rename = "type")]
    pub ty: String,
    /// Human readable detail description.
    #[serde(default, skip_serializing_if = "Option::is_none")]
    pub description: Option<String>,
    /// An optional link to online resources describing this error.
    #[serde(default, skip_serializing_if = "Option::is_none")]
    pub help_link: Option<Url>,
    /// An optional flag indicating whether this exception was handled.
    #[serde(default, skip_serializing_if = "Option::is_none")]
    pub handled: Option<bool>,
    /// An optional flag indicating a synthetic exception.
    #[serde(default, skip_serializing_if = "Option::is_none")]
    pub synthetic: Option<bool>,
    /// Additional attributes depending on the mechanism type.
    #[serde(default, skip_serializing_if = "Map::is_empty")]
    pub data: Map<String, Value>,
    /// Operating system or runtime meta information.
    #[serde(default, skip_serializing_if = "MechanismMeta::is_empty")]
    pub meta: MechanismMeta,
}

/// Represents a single exception.
#[derive(Serialize, Deserialize, Debug, Default, Clone, PartialEq)]
pub struct Exception {
    /// The type of the exception.
    #[serde(rename = "type")]
    pub ty: String,
    /// The optional value of the exception.
    #[serde(skip_serializing_if = "Option::is_none")]
    pub value: Option<String>,
    /// An optional module for this exception.
    #[serde(default, skip_serializing_if = "Option::is_none")]
    pub module: Option<String>,
    /// Optionally the stacktrace.
    #[serde(default, skip_serializing_if = "Option::is_none")]
    pub stacktrace: Option<Stacktrace>,
    /// An optional raw stacktrace.
    #[serde(default, skip_serializing_if = "Option::is_none")]
    pub raw_stacktrace: Option<Stacktrace>,
    /// Optional identifier referring to a thread.
    #[serde(default, skip_serializing_if = "Option::is_none")]
    pub thread_id: Option<ThreadId>,
    /// The mechanism of the exception including OS specific exception values.
    #[serde(default, skip_serializing_if = "Option::is_none")]
    pub mechanism: Option<Mechanism>,
}

/// An error used when parsing `Level`.
#[derive(Debug, Error)]
#[error("invalid level")]
pub struct ParseLevelError;

/// Represents the level of severity of an event or breadcrumb.
#[derive(Debug, Copy, Clone, PartialEq, Eq, PartialOrd, Ord, Hash, Default)]
pub enum Level {
    /// Indicates very spammy debug information.
    Debug,
    /// Informational messages.
    #[default]
    Info,
    /// A warning.
    Warning,
    /// An error.
    Error,
    /// Similar to error but indicates a critical event that usually causes a shutdown.
    Fatal,
}

impl str::FromStr for Level {
    type Err = ParseLevelError;

    fn from_str(string: &str) -> Result<Level, Self::Err> {
        Ok(match string {
            "debug" => Level::Debug,
            "info" | "log" => Level::Info,
            "warning" => Level::Warning,
            "error" => Level::Error,
            "fatal" => Level::Fatal,
            _ => return Err(ParseLevelError),
        })
    }
}

impl fmt::Display for Level {
    fn fmt(&self, f: &mut fmt::Formatter) -> fmt::Result {
        match *self {
            Level::Debug => write!(f, "debug"),
            Level::Info => write!(f, "info"),
            Level::Warning => write!(f, "warning"),
            Level::Error => write!(f, "error"),
            Level::Fatal => write!(f, "fatal"),
        }
    }
}

impl Level {
    /// A quick way to check if the level is `debug`.
    pub fn is_debug(&self) -> bool {
        *self == Level::Debug
    }

    /// A quick way to check if the level is `info`.
    pub fn is_info(&self) -> bool {
        *self == Level::Info
    }

    /// A quick way to check if the level is `warning`.
    pub fn is_warning(&self) -> bool {
        *self == Level::Warning
    }

    /// A quick way to check if the level is `error`.
    pub fn is_error(&self) -> bool {
        *self == Level::Error
    }

    /// A quick way to check if the level is `fatal`.
    pub fn is_fatal(&self) -> bool {
        *self == Level::Fatal
    }
}

impl_str_serde!(Level);

mod breadcrumb {
    use super::*;

    pub fn default_type() -> String {
        "default".to_string()
    }

    pub fn is_default_type(ty: &str) -> bool {
        ty == "default"
    }

    pub fn default_level() -> Level {
        Level::Info
    }
}

/// Represents a single breadcrumb.
#[derive(Serialize, Deserialize, Debug, Clone, PartialEq)]
pub struct Breadcrumb {
    /// The timestamp of the breadcrumb.  This is required.
    #[serde(default = "SystemTime::now", with = "ts_seconds_float")]
    pub timestamp: SystemTime,
    /// The type of the breadcrumb.
    #[serde(
        rename = "type",
        default = "breadcrumb::default_type",
        skip_serializing_if = "breadcrumb::is_default_type"
    )]
    pub ty: String,
    /// The optional category of the breadcrumb.
    #[serde(default, skip_serializing_if = "Option::is_none")]
    pub category: Option<String>,
    /// The non optional level of the breadcrumb.  It
    /// defaults to info.
    #[serde(
        default = "breadcrumb::default_level",
        skip_serializing_if = "Level::is_info"
    )]
    pub level: Level,
    /// An optional human readbale message for the breadcrumb.
    #[serde(default, skip_serializing_if = "Option::is_none")]
    pub message: Option<String>,
    /// Arbitrary breadcrumb data that should be send along.
    #[serde(default, skip_serializing_if = "Map::is_empty")]
    pub data: Map<String, Value>,
}

impl Default for Breadcrumb {
    fn default() -> Breadcrumb {
        Breadcrumb {
            timestamp: SystemTime::now(),
            ty: breadcrumb::default_type(),
            category: Default::default(),
            level: breadcrumb::default_level(),
            message: Default::default(),
            data: Default::default(),
        }
    }
}

/// An IP address, either IPv4, IPv6 or Auto.
#[derive(Debug, Clone, Copy, PartialEq, Eq, Ord, PartialOrd, Hash, Default)]
pub enum IpAddress {
    /// The IP address needs to be inferred from the user's context.
    #[default]
    Auto,
    /// The exact given IP address (v4 or v6).
    Exact(IpAddr),
}

impl PartialEq<IpAddr> for IpAddress {
    fn eq(&self, other: &IpAddr) -> bool {
        match *self {
            IpAddress::Auto => false,
            IpAddress::Exact(ref addr) => addr == other,
        }
    }
}

impl cmp::PartialOrd<IpAddr> for IpAddress {
    fn partial_cmp(&self, other: &IpAddr) -> Option<cmp::Ordering> {
        match *self {
            IpAddress::Auto => None,
            IpAddress::Exact(ref addr) => addr.partial_cmp(other),
        }
    }
}

impl fmt::Display for IpAddress {
    fn fmt(&self, f: &mut fmt::Formatter) -> fmt::Result {
        match *self {
            IpAddress::Auto => write!(f, "{{{{auto}}}}"),
            IpAddress::Exact(ref addr) => write!(f, "{addr}"),
        }
    }
}

impl From<IpAddr> for IpAddress {
    fn from(addr: IpAddr) -> IpAddress {
        IpAddress::Exact(addr)
    }
}

impl str::FromStr for IpAddress {
    type Err = AddrParseError;

    fn from_str(string: &str) -> Result<IpAddress, AddrParseError> {
        match string {
            "{{auto}}" => Ok(IpAddress::Auto),
            other => other.parse().map(IpAddress::Exact),
        }
    }
}

impl_str_serde!(IpAddress);

/// Represents user info.
#[derive(Serialize, Deserialize, Debug, Default, Clone, PartialEq)]
pub struct User {
    /// The ID of the user.
    #[serde(default, skip_serializing_if = "Option::is_none")]
    pub id: Option<String>,
    /// The email address of the user.
    #[serde(default, skip_serializing_if = "Option::is_none")]
    pub email: Option<String>,
    /// The remote ip address of the user.
    #[serde(default, skip_serializing_if = "Option::is_none")]
    pub ip_address: Option<IpAddress>,
    /// A human readable username of the user.
    #[serde(default, skip_serializing_if = "Option::is_none")]
    pub username: Option<String>,
    /// Additional arbitrary fields for forwards compatibility.
    #[serde(flatten)]
    pub other: Map<String, Value>,
}

/// Represents http request data.
#[derive(Serialize, Deserialize, Debug, Default, Clone, PartialEq)]
pub struct Request {
    /// The current URL of the request.
    #[serde(default, skip_serializing_if = "Option::is_none")]
    pub url: Option<Url>,
    /// The HTTP request method.
    #[serde(default, skip_serializing_if = "Option::is_none")]
    pub method: Option<String>,
    /// Optionally some associated request data (human readable)
    // XXX: this makes absolutely no sense because of unicode
    #[serde(default, skip_serializing_if = "Option::is_none")]
    pub data: Option<String>,
    /// Optionally the encoded query string.
    #[serde(default, skip_serializing_if = "Option::is_none")]
    pub query_string: Option<String>,
    /// An encoded cookie string if available.
    #[serde(default, skip_serializing_if = "Option::is_none")]
    pub cookies: Option<String>,
    /// HTTP request headers.
    #[serde(default, skip_serializing_if = "Map::is_empty")]
    pub headers: Map<String, String>,
    /// Optionally a CGI/WSGI etc. environment dictionary.
    #[serde(default, skip_serializing_if = "Map::is_empty")]
    pub env: Map<String, String>,
}

/// Holds information about the system SDK.
///
/// This is relevant for iOS and other platforms that have a system
/// SDK.  Not to be confused with the client SDK.
#[derive(Serialize, Deserialize, Debug, Clone, PartialEq)]
pub struct SystemSdkInfo {
    /// The internal name of the SDK
    pub sdk_name: String,
    /// the major version of the SDK as integer or 0
    pub version_major: u32,
    /// the minor version of the SDK as integer or 0
    pub version_minor: u32,
    /// the patch version of the SDK as integer or 0
    pub version_patchlevel: u32,
}

/// Represents a debug image.
#[derive(Serialize, Deserialize, Debug, Clone, PartialEq)]
#[serde(rename_all = "snake_case", tag = "type")]
pub enum DebugImage {
    /// Apple debug images (machos).  This is currently also used for
    /// non apple platforms with similar debug setups.
    Apple(AppleDebugImage),
    /// Symbolic (new style) debug infos.
    Symbolic(SymbolicDebugImage),
    /// A reference to a proguard debug file.
    Proguard(ProguardDebugImage),
    /// Image used for WebAssembly. Their structure is identical to other native
    /// images.
    Wasm(WasmDebugImage),
}

impl DebugImage {
    /// Returns the name of the type on sentry.
    pub fn type_name(&self) -> &str {
        match *self {
            DebugImage::Apple(..) => "apple",
            DebugImage::Symbolic(..) => "symbolic",
            DebugImage::Proguard(..) => "proguard",
            DebugImage::Wasm(..) => "wasm",
        }
    }
}

macro_rules! into_debug_image {
    ($kind:ident, $ty:ty) => {
        impl From<$ty> for DebugImage {
            fn from(data: $ty) -> DebugImage {
                DebugImage::$kind(data)
            }
        }
    };
}

/// Represents an apple debug image in the debug meta.
#[derive(Serialize, Deserialize, Debug, Clone, PartialEq)]
pub struct AppleDebugImage {
    /// The name of the debug image (usually filename)
    pub name: String,
    /// The optional CPU architecture of the debug image.
    pub arch: Option<String>,
    /// Alternatively a macho cpu type.
    pub cpu_type: Option<u32>,
    /// Alternatively a macho cpu subtype.
    pub cpu_subtype: Option<u32>,
    /// The starting address of the image.
    pub image_addr: Addr,
    /// The size of the image in bytes.
    pub image_size: u64,
    /// The address where the image is loaded at runtime.
    #[serde(default, skip_serializing_if = "Addr::is_null")]
    pub image_vmaddr: Addr,
    /// The unique UUID of the image.
    pub uuid: Uuid,
}

/// Represents a symbolic debug image.
#[derive(Serialize, Deserialize, Debug, Clone, PartialEq)]
pub struct SymbolicDebugImage {
    /// Path and name of the image file (required).
    ///
    /// The absolute path to the dynamic library or executable. This helps to locate the file if it is missing on Sentry.
    /// This is also called `code_file`.
    pub name: String,
    /// The optional CPU architecture of the debug image.
    pub arch: Option<String>,
    /// Starting memory address of the image (required).
    ///
    /// Memory address, at which the image is mounted in the virtual address space of the process.
    pub image_addr: Addr,
    /// Size of the image in bytes (required).
    ///
    /// The size of the image in virtual memory.
    pub image_size: u64,
    /// Loading address in virtual memory.
    ///
    /// Preferred load address of the image in virtual memory, as declared in the headers of the
    /// image. When loading an image, the operating system may still choose to place it at a
    /// different address.
    ///
    /// Symbols and addresses in the native image are always relative to the start of the image and do not consider the preferred load address. It is merely a hint to the loader.
    #[serde(default, skip_serializing_if = "Addr::is_null")]
    pub image_vmaddr: Addr,
    /// Unique debug identifier of the image.
    ///
    /// This is also called `debug_id`.
    pub id: DebugId,

    /// Optional identifier of the code file.
    #[serde(default, skip_serializing_if = "Option::is_none")]
    pub code_id: Option<CodeId>,
    /// Path and name of the debug companion file.
    #[serde(default, skip_serializing_if = "Option::is_none")]
    pub debug_file: Option<String>,
}

/// Represents a proguard mapping file reference.
#[derive(Serialize, Deserialize, Debug, Clone, PartialEq)]
pub struct ProguardDebugImage {
    /// The UUID of the associated proguard file.
    pub uuid: Uuid,
}

/// Represents a WebAssembly debug image.
#[derive(Serialize, Deserialize, Debug, Clone, PartialEq)]
pub struct WasmDebugImage {
    /// The name of the debug image (usually filename)
    pub name: String,
    /// Identifier of the dynamic library or executable.
    pub debug_id: Uuid,
    /// Name or absolute URL to the WASM file containing debug information for
    /// this image. This value might be required to retrieve debug files from
    /// certain symbol servers. This should correspond to the externalized URL
    /// pulled from the external_debug_info custom section.
    #[serde(default, skip_serializing_if = "Option::is_none")]
    pub debug_file: Option<String>,
    /// Identifier of the WASM file. It is the value of the build_id custom
    /// section formatted as HEX string.
    #[serde(default, skip_serializing_if = "Option::is_none")]
    pub code_id: Option<String>,
    /// The absolute URL to the wasm file. This helps to locate the file if it
    /// is missing on Sentry.
    pub code_file: String,
}

into_debug_image!(Apple, AppleDebugImage);
into_debug_image!(Symbolic, SymbolicDebugImage);
into_debug_image!(Proguard, ProguardDebugImage);
into_debug_image!(Wasm, WasmDebugImage);

/// Represents debug meta information.
#[derive(Serialize, Deserialize, Debug, Default, Clone, PartialEq)]
pub struct DebugMeta {
    /// Optional system SDK information.
    #[serde(default, skip_serializing_if = "Option::is_none")]
    pub sdk_info: Option<SystemSdkInfo>,
    /// A list of debug information files.
    #[serde(default, skip_serializing_if = "Vec::is_empty")]
    pub images: Vec<DebugImage>,
}

impl DebugMeta {
    /// Returns true if the debug meta is empty.
    ///
    /// This is used by the serializer to entirely skip the section.
    pub fn is_empty(&self) -> bool {
        self.sdk_info.is_none() && self.images.is_empty()
    }
}

/// Information on the SDK client.
#[derive(Serialize, Deserialize, Debug, Clone, PartialEq)]
pub struct ClientSdkInfo {
    /// The name of the SDK.
    pub name: String,
    /// The version of the SDK.
    pub version: String,
    /// An optional list of integrations that are enabled in this SDK.
    #[serde(default, skip_serializing_if = "Vec::is_empty")]
    pub integrations: Vec<String>,
    /// An optional list of packages that are installed in the SDK's environment.
    #[serde(default, skip_serializing_if = "Vec::is_empty")]
    pub packages: Vec<ClientSdkPackage>,
}

/// Represents an installed package relevant to the SDK.
#[derive(Serialize, Deserialize, Debug, Clone, PartialEq)]
pub struct ClientSdkPackage {
    /// The name of the package installed.
    pub name: String,
    /// The version of the package.
    pub version: String,
}

/// Typed contextual data.
///
/// Types like `OsContext` can be directly converted with `.into()`
/// to `Context`.
#[derive(Serialize, Deserialize, Debug, Clone, PartialEq)]
#[serde(rename_all = "snake_case", tag = "type")]
#[non_exhaustive]
pub enum Context {
    /// Device data.
    Device(Box<DeviceContext>),
    /// Operating system data.
    Os(Box<OsContext>),
    /// Runtime data.
    Runtime(Box<RuntimeContext>),
    /// Application data.
    App(Box<AppContext>),
    /// Web browser data.
    Browser(Box<BrowserContext>),
    /// Tracing data.
    Trace(Box<TraceContext>),
    /// GPU data.
    Gpu(Box<GpuContext>),
    /// OpenTelemetry data.
    Otel(Box<OtelContext>),
    /// Generic other context data.
    #[serde(rename = "unknown")]
    Other(Map<String, Value>),
}

impl Context {
    /// Returns the name of the type for sentry.
    pub fn type_name(&self) -> &str {
        match *self {
            Context::Device(..) => "device",
            Context::Os(..) => "os",
            Context::Runtime(..) => "runtime",
            Context::App(..) => "app",
            Context::Browser(..) => "browser",
            Context::Trace(..) => "trace",
            Context::Gpu(..) => "gpu",
            Context::Otel(..) => "otel",
            Context::Other(..) => "unknown",
        }
    }
}

/// Optional device screen orientation
#[derive(Serialize, Deserialize, Debug, Clone, PartialEq, Eq, Hash)]
#[serde(rename_all = "lowercase")]
pub enum Orientation {
    /// Portrait device orientation.
    Portrait,
    /// Landscape device orientation.
    Landscape,
}

/// Holds device information.
#[derive(Serialize, Deserialize, Debug, Clone, Default, PartialEq)]
pub struct DeviceContext {
    /// The name of the device.
    #[serde(default, skip_serializing_if = "Option::is_none")]
    pub name: Option<String>,
    /// The family of the device model.
    #[serde(default, skip_serializing_if = "Option::is_none")]
    pub family: Option<String>,
    /// The device model (human readable).
    #[serde(default, skip_serializing_if = "Option::is_none")]
    pub model: Option<String>,
    /// The device model (internal identifier).
    #[serde(default, skip_serializing_if = "Option::is_none")]
    pub model_id: Option<String>,
    /// The native cpu architecture of the device.
    #[serde(default, skip_serializing_if = "Option::is_none")]
    pub arch: Option<String>,
    /// The current battery level (0-100).
    #[serde(default, skip_serializing_if = "Option::is_none")]
    pub battery_level: Option<f32>,
    /// The current screen orientation.
    #[serde(default, skip_serializing_if = "Option::is_none")]
    pub orientation: Option<Orientation>,
    /// Simulator/prod indicator.
    #[serde(default, skip_serializing_if = "Option::is_none")]
    pub simulator: Option<bool>,
    /// Total memory available in byts.
    #[serde(default, skip_serializing_if = "Option::is_none")]
    pub memory_size: Option<u64>,
    /// How much memory is still available in bytes.
    #[serde(default, skip_serializing_if = "Option::is_none")]
    pub free_memory: Option<u64>,
    /// How much memory is usable for the app in bytes.
    #[serde(default, skip_serializing_if = "Option::is_none")]
    pub usable_memory: Option<u64>,
    /// Total storage size of the device in bytes.
    #[serde(default, skip_serializing_if = "Option::is_none")]
    pub storage_size: Option<u64>,
    /// How much storage is free in bytes.
    #[serde(default, skip_serializing_if = "Option::is_none")]
    pub free_storage: Option<u64>,
    /// Total size of the attached external storage in bytes (eg: android SDK card).
    #[serde(default, skip_serializing_if = "Option::is_none")]
    pub external_storage_size: Option<u64>,
    /// Free size of the attached external storage in bytes (eg: android SDK card).
    #[serde(default, skip_serializing_if = "Option::is_none")]
    pub external_free_storage: Option<u64>,
    /// Optionally an indicator when the device was booted.
    #[serde(
        default,
        skip_serializing_if = "Option::is_none",
        with = "ts_rfc3339_opt"
    )]
    pub boot_time: Option<SystemTime>,
    /// The timezone of the device.
    #[serde(default, skip_serializing_if = "Option::is_none")]
    pub timezone: Option<String>,
    /// Additional arbitrary fields for forwards compatibility.
    #[serde(flatten)]
    pub other: Map<String, Value>,
}

/// Holds operating system information.
#[derive(Serialize, Deserialize, Debug, Clone, Default, PartialEq)]
pub struct OsContext {
    /// The name of the operating system.
    #[serde(default, skip_serializing_if = "Option::is_none")]
    pub name: Option<String>,
    /// The version of the operating system.
    #[serde(default, skip_serializing_if = "Option::is_none")]
    pub version: Option<String>,
    /// The internal build number of the operating system.
    #[serde(default, skip_serializing_if = "Option::is_none")]
    pub build: Option<String>,
    /// The current kernel version.
    #[serde(default, skip_serializing_if = "Option::is_none")]
    pub kernel_version: Option<String>,
    /// An indicator if the os is rooted (mobile mostly).
    #[serde(default, skip_serializing_if = "Option::is_none")]
    pub rooted: Option<bool>,
    /// Additional arbitrary fields for forwards compatibility.
    #[serde(flatten)]
    pub other: Map<String, Value>,
}

/// Holds information about the runtime.
#[derive(Serialize, Deserialize, Debug, Clone, Default, PartialEq)]
pub struct RuntimeContext {
    /// The name of the runtime (for instance JVM).
    #[serde(default, skip_serializing_if = "Option::is_none")]
    pub name: Option<String>,
    /// The version of the runtime.
    #[serde(default, skip_serializing_if = "Option::is_none")]
    pub version: Option<String>,
    /// Additional arbitrary fields for forwards compatibility.
    #[serde(flatten)]
    pub other: Map<String, Value>,
}

/// Holds app information.
#[derive(Serialize, Deserialize, Debug, Clone, Default, PartialEq)]
pub struct AppContext {
    /// Optional start time of the app.
    #[serde(
        default,
        skip_serializing_if = "Option::is_none",
        with = "ts_rfc3339_opt"
    )]
    pub app_start_time: Option<SystemTime>,
    /// Optional device app hash (app specific device ID)
    #[serde(default, skip_serializing_if = "Option::is_none")]
    pub device_app_hash: Option<String>,
    /// Optional build identicator.
    #[serde(default, skip_serializing_if = "Option::is_none")]
    pub build_type: Option<String>,
    /// Optional app identifier (dotted bundle id).
    #[serde(default, skip_serializing_if = "Option::is_none")]
    pub app_identifier: Option<String>,
    /// Application name as it appears on the platform.
    #[serde(default, skip_serializing_if = "Option::is_none")]
    pub app_name: Option<String>,
    /// Application version as it appears on the platform.
    #[serde(default, skip_serializing_if = "Option::is_none")]
    pub app_version: Option<String>,
    /// Internal build ID as it appears on the platform.
    #[serde(default, skip_serializing_if = "Option::is_none")]
    pub app_build: Option<String>,
    /// Additional arbitrary fields for forwards compatibility.
    #[serde(flatten)]
    pub other: Map<String, Value>,
}

/// Holds information about the web browser.
#[derive(Serialize, Deserialize, Debug, Clone, Default, PartialEq)]
pub struct BrowserContext {
    /// The name of the browser (for instance "Chrome").
    #[serde(default, skip_serializing_if = "Option::is_none")]
    pub name: Option<String>,
    /// The version of the browser.
    #[serde(default, skip_serializing_if = "Option::is_none")]
    pub version: Option<String>,
    /// Additional arbitrary fields for forwards compatibility.
    #[serde(flatten)]
    pub other: Map<String, Value>,
}

/// GPU context describes the GPU of the device.
#[derive(Serialize, Deserialize, Debug, Clone, Default, PartialEq)]
pub struct GpuContext {
    /// The name of the graphics device.
    pub name: String,
    /// The Version of the graphics device.
    #[serde(default, skip_serializing_if = "Option::is_none")]
    pub version: Option<String>,
    /// The version of the graphic device driver.
    #[serde(default, skip_serializing_if = "Option::is_none")]
    pub driver_version: Option<String>,
    /// The PCI identifier of the graphics device.
    #[serde(default, skip_serializing_if = "Option::is_none")]
    pub id: Option<String>,
    /// The PCI vendor identifier of the graphics device.
    #[serde(default, skip_serializing_if = "Option::is_none")]
    pub vendor_id: Option<String>,
    /// The vendor name as reported by the graphics device.
    #[serde(default, skip_serializing_if = "Option::is_none")]
    pub vendor_name: Option<String>,
    /// The total GPU memory available in Megabytes.
    #[serde(default, skip_serializing_if = "Option::is_none")]
    pub memory_size: Option<u32>,
    /// The device low-level API type. Examples: "Apple Metal" or "Direct3D11"
    #[serde(default, skip_serializing_if = "Option::is_none")]
    pub api_type: Option<String>,
    /// Whether the GPU has multi-threaded rendering or not.
    #[serde(default, skip_serializing_if = "Option::is_none")]
    pub multi_threaded_rendering: Option<bool>,
    /// The Non-Power-Of-Two-Support support.
    #[serde(default, skip_serializing_if = "Option::is_none")]
    pub npot_support: Option<bool>,
    /// Largest size of a texture that is supported by the graphics hardware.
    #[serde(default, skip_serializing_if = "Option::is_none")]
    pub max_texture_size: Option<u32>,
    /// Approximate "shader capability" level of the graphics device. For example,
    /// `Shader Model 2.0, OpenGL ES 3.0, Metal / OpenGL ES 3.1, 27 (unknown)`.
    #[serde(default, skip_serializing_if = "Option::is_none")]
    pub graphics_shader_level: Option<String>,
    /// Is GPU draw call instancing supported?
    #[serde(default, skip_serializing_if = "Option::is_none")]
    pub supports_draw_call_instancing: Option<bool>,
    /// Is ray tracing available on the device?
    #[serde(default, skip_serializing_if = "Option::is_none")]
    pub supports_ray_tracing: Option<bool>,
    /// Are compute shaders available on the device?
    #[serde(default, skip_serializing_if = "Option::is_none")]
    pub supports_compute_shaders: Option<bool>,
    /// Are geometry shaders available on the device?
    #[serde(default, skip_serializing_if = "Option::is_none")]
    pub supports_geometry_shaders: Option<bool>,
    /// Additional arbitrary fields for forwards compatibility.
    #[serde(flatten)]
    pub other: Map<String, Value>,
}

/// OpenTelemetry context
#[derive(Serialize, Deserialize, Debug, Clone, Default, PartialEq)]
pub struct OtelContext {
    /// OpenTelemetry [general
    /// attributes](https://opentelemetry.io/docs/specs/semconv/general/attributes/).
    #[serde(default, skip_serializing_if = "Map::is_empty")]
    pub attributes: Map<String, Value>,
    /// OpenTelemetry [resource attributes](https://opentelemetry.io/docs/specs/semconv/resource/),
    /// describing the entity producing telemetry.
    #[serde(default, skip_serializing_if = "Map::is_empty")]
    pub resource: Map<String, Value>,
    /// Additional arbitrary fields for forwards compatibility.
    #[serde(flatten)]
    pub other: Map<String, Value>,
}

/// Holds the identifier for a Span
#[derive(Serialize, Deserialize, Copy, Clone, Eq, PartialEq, Hash)]
#[serde(try_from = "String", into = "String")]
pub struct SpanId([u8; 8]);

impl Default for SpanId {
    fn default() -> Self {
        Self(rand::random())
    }
}

impl fmt::Display for SpanId {
    fn fmt(&self, fmt: &mut fmt::Formatter) -> fmt::Result {
        write!(fmt, "{}", hex::encode(self.0))
    }
}

impl fmt::Debug for SpanId {
    fn fmt(&self, fmt: &mut fmt::Formatter) -> fmt::Result {
        write!(fmt, "SpanId({})", self)
    }
}

impl From<SpanId> for String {
    fn from(span_id: SpanId) -> Self {
        span_id.to_string()
    }
}

impl str::FromStr for SpanId {
    type Err = hex::FromHexError;

    fn from_str(input: &str) -> Result<Self, Self::Err> {
        let mut buf = [0; 8];
        hex::decode_to_slice(input, &mut buf)?;
        Ok(Self(buf))
    }
}

impl TryFrom<String> for SpanId {
    type Error = hex::FromHexError;

    fn try_from(value: String) -> Result<Self, Self::Error> {
        value.parse()
    }
}

impl From<[u8; 8]> for SpanId {
    fn from(value: [u8; 8]) -> Self {
        Self(value)
    }
}

/// Holds the identifier for a Trace
#[derive(Serialize, Deserialize, Copy, Clone, Eq, PartialEq, Hash)]
#[serde(try_from = "String", into = "String")]
pub struct TraceId([u8; 16]);

impl Default for TraceId {
    fn default() -> Self {
        Self(rand::random())
    }
}

impl fmt::Display for TraceId {
    fn fmt(&self, fmt: &mut fmt::Formatter) -> fmt::Result {
        write!(fmt, "{}", hex::encode(self.0))
    }
}

impl fmt::Debug for TraceId {
    fn fmt(&self, fmt: &mut fmt::Formatter) -> fmt::Result {
        write!(fmt, "TraceId({})", self)
    }
}

impl From<TraceId> for String {
    fn from(trace_id: TraceId) -> Self {
        trace_id.to_string()
    }
}

impl str::FromStr for TraceId {
    type Err = hex::FromHexError;

    fn from_str(input: &str) -> Result<Self, Self::Err> {
        let mut buf = [0; 16];
        hex::decode_to_slice(input, &mut buf)?;
        Ok(Self(buf))
    }
}

impl TryFrom<String> for TraceId {
    type Error = hex::FromHexError;

    fn try_from(value: String) -> Result<Self, Self::Error> {
        value.parse()
    }
}

impl From<[u8; 16]> for TraceId {
    fn from(value: [u8; 16]) -> Self {
        Self(value)
    }
}

/// Holds information about a tracing event.
#[derive(Serialize, Deserialize, Debug, Clone, Default, PartialEq)]
pub struct TraceContext {
    /// The ID of the trace event
    #[serde(default)]
    pub span_id: SpanId,
    /// Determines which trace the transaction belongs to.
    #[serde(default)]
    pub trace_id: TraceId,
    /// Determines the parent of this transaction if any.
    #[serde(default, skip_serializing_if = "Option::is_none")]
    pub parent_span_id: Option<SpanId>,
    /// Short code identifying the type of operation the transaction is measuring.
    #[serde(default, skip_serializing_if = "Option::is_none")]
    pub op: Option<String>,
    /// Human readable detail description.
    #[serde(default, skip_serializing_if = "Option::is_none")]
    pub description: Option<String>,
    /// Describes the status of the span (e.g. `ok`, `cancelled`, etc.)
    #[serde(default, skip_serializing_if = "Option::is_none")]
    pub status: Option<SpanStatus>,
    /// Optional data attributes to be associated with the transaction.
    #[serde(default, skip_serializing_if = "Map::is_empty")]
    pub data: Map<String, Value>,
}

macro_rules! into_context {
    ($kind:ident, $ty:ty) => {
        impl From<$ty> for Context {
            fn from(data: $ty) -> Self {
                Context::$kind(Box::new(data))
            }
        }
    };
}

into_context!(App, AppContext);
into_context!(Device, DeviceContext);
into_context!(Os, OsContext);
into_context!(Runtime, RuntimeContext);
into_context!(Browser, BrowserContext);
into_context!(Trace, TraceContext);
into_context!(Gpu, GpuContext);
into_context!(Otel, OtelContext);

const INFERABLE_CONTEXTS: &[&str] = &[
    "device", "os", "runtime", "app", "browser", "trace", "gpu", "otel",
];

struct ContextsVisitor;

impl<'de> de::Visitor<'de> for ContextsVisitor {
    type Value = Map<String, Context>;

    fn expecting(&self, formatter: &mut fmt::Formatter) -> fmt::Result {
        formatter.write_str("contexts object")
    }

    fn visit_map<A>(self, mut access: A) -> Result<Self::Value, A::Error>
    where
        A: de::MapAccess<'de>,
    {
        let mut map: Map<String, Context> = Map::new();

        while let Some((key, mut value)) = access.next_entry::<String, Value>()? {
            let typed_value = value
                .as_object_mut()
                .map(|ctx| {
                    if !ctx.contains_key("type") {
                        let type_key = if INFERABLE_CONTEXTS.contains(&key.as_str()) {
                            key.clone().into()
                        } else {
                            Value::String("unknown".into())
                        };
                        ctx.insert(String::from("type"), type_key);
                    }
                    ctx.to_owned()
                })
                .ok_or_else(|| de::Error::custom("expected valid `context` object"))?;

            match serde_json::from_value(serde_json::to_value(typed_value).unwrap()) {
                Ok(context) => {
                    map.insert(key, context);
                }
                Err(e) => return Err(de::Error::custom(e.to_string())),
            }
        }

        Ok(map)
    }
}

fn deserialize_contexts<'de, D>(deserializer: D) -> Result<Map<String, Context>, D::Error>
where
    D: Deserializer<'de>,
{
    deserializer.deserialize_map(ContextsVisitor {})
}

mod event {
    use super::*;

    pub fn default_id() -> Uuid {
        crate::random_uuid()
    }

    pub fn serialize_id<S: Serializer>(uuid: &Uuid, serializer: S) -> Result<S::Ok, S::Error> {
        serializer.serialize_some(&uuid.as_simple().to_string())
    }

    pub fn default_level() -> Level {
        Level::Error
    }

    pub fn default_platform() -> Cow<'static, str> {
        Cow::Borrowed("other")
    }

    pub fn is_default_platform(value: &str) -> bool {
        value == "other"
    }

    static DEFAULT_FINGERPRINT: &[Cow<'static, str>] = &[Cow::Borrowed("{{ default }}")];

    pub fn default_fingerprint<'a>() -> Cow<'a, [Cow<'a, str>]> {
        Cow::Borrowed(DEFAULT_FINGERPRINT)
    }

    pub fn is_default_fingerprint(fp: &[Cow<'_, str>]) -> bool {
        fp.len() == 1 && ((fp)[0] == "{{ default }}" || (fp)[0] == "{{default}}")
    }
}

/// Represents a full event for Sentry.
#[derive(Serialize, Deserialize, Debug, Clone, PartialEq)]
pub struct Event<'a> {
    /// The ID of the event
    #[serde(default = "event::default_id", serialize_with = "event::serialize_id")]
    pub event_id: Uuid,
    /// The level of the event (defaults to error)
    #[serde(
        default = "event::default_level",
        skip_serializing_if = "Level::is_error"
    )]
    pub level: Level,
    /// An optional fingerprint configuration to override the default.
    #[serde(
        default = "event::default_fingerprint",
        skip_serializing_if = "event::is_default_fingerprint"
    )]
    pub fingerprint: Cow<'a, [Cow<'a, str>]>,
    /// The culprit of the event.
    #[serde(default, skip_serializing_if = "Option::is_none")]
    pub culprit: Option<String>,
    /// The transaction name of the event.
    #[serde(default, skip_serializing_if = "Option::is_none")]
    pub transaction: Option<String>,
    /// A message to be sent with the event.
    #[serde(default, skip_serializing_if = "Option::is_none")]
    pub message: Option<String>,
    /// Optionally a log entry that can be used instead of the message for
    /// more complex cases.
    #[serde(default, skip_serializing_if = "Option::is_none")]
    pub logentry: Option<LogEntry>,
    /// Optionally the name of the logger that created this event.
    #[serde(default, skip_serializing_if = "Option::is_none")]
    pub logger: Option<String>,
    /// Optionally a name to version mapping of installed modules.
    #[serde(default, skip_serializing_if = "Map::is_empty")]
    pub modules: Map<String, String>,
    /// A platform identifier for this event.
    #[serde(
        default = "event::default_platform",
        skip_serializing_if = "event::is_default_platform"
    )]
    pub platform: Cow<'a, str>,
    /// The timestamp of when the event was created.
    ///
    /// This can be set to `None` in which case the server will set a timestamp.
    #[serde(default = "SystemTime::now", with = "ts_seconds_float")]
    pub timestamp: SystemTime,
    /// Optionally the server (or device) name of this event.
    #[serde(default, skip_serializing_if = "Option::is_none")]
    pub server_name: Option<Cow<'a, str>>,
    /// A release identifier.
    #[serde(default, skip_serializing_if = "Option::is_none")]
    pub release: Option<Cow<'a, str>>,
    /// An optional distribution identifier.
    #[serde(default, skip_serializing_if = "Option::is_none")]
    pub dist: Option<Cow<'a, str>>,
    /// An optional environment identifier.
    #[serde(default, skip_serializing_if = "Option::is_none")]
    pub environment: Option<Cow<'a, str>>,
    /// Optionally user data to be sent along.
    #[serde(default, skip_serializing_if = "Option::is_none")]
    pub user: Option<User>,
    /// Optionally HTTP request data to be sent along.
    #[serde(default, skip_serializing_if = "Option::is_none")]
    pub request: Option<Request>,
    /// Optional contexts.
    #[serde(
        default,
        skip_serializing_if = "Map::is_empty",
        deserialize_with = "deserialize_contexts"
    )]
    pub contexts: Map<String, Context>,
    /// List of breadcrumbs to send along.
    #[serde(default, skip_serializing_if = "Values::is_empty")]
    pub breadcrumbs: Values<Breadcrumb>,
    /// Exceptions to be attached (one or multiple if chained).
    #[serde(default, skip_serializing_if = "Values::is_empty")]
    pub exception: Values<Exception>,
    /// A single stacktrace (deprecated)
    #[serde(default, skip_serializing_if = "Option::is_none")]
    pub stacktrace: Option<Stacktrace>,
    /// Simplified template error location info
    #[serde(default, skip_serializing_if = "Option::is_none")]
    pub template: Option<TemplateInfo>,
    /// A list of threads.
    #[serde(default, skip_serializing_if = "Values::is_empty")]
    pub threads: Values<Thread>,
    /// Optional tags to be attached to the event.
    #[serde(default, skip_serializing_if = "Map::is_empty")]
    pub tags: Map<String, String>,
    /// Optional extra information to be sent with the event.
    #[serde(default, skip_serializing_if = "Map::is_empty")]
    pub extra: Map<String, Value>,
    /// Debug meta information.
    #[serde(default, skip_serializing_if = "DebugMeta::is_empty")]
    pub debug_meta: Cow<'a, DebugMeta>,
    /// SDK metadata
    #[serde(default, skip_serializing_if = "Option::is_none")]
    pub sdk: Option<Cow<'a, ClientSdkInfo>>,
}

impl Default for Event<'_> {
    fn default() -> Self {
        Event {
            event_id: event::default_id(),
            level: event::default_level(),
            fingerprint: event::default_fingerprint(),
            culprit: Default::default(),
            transaction: Default::default(),
            message: Default::default(),
            logentry: Default::default(),
            logger: Default::default(),
            modules: Default::default(),
            platform: event::default_platform(),
            timestamp: SystemTime::now(),
            server_name: Default::default(),
            release: Default::default(),
            dist: Default::default(),
            environment: Default::default(),
            user: Default::default(),
            request: Default::default(),
            contexts: Default::default(),
            breadcrumbs: Default::default(),
            exception: Default::default(),
            stacktrace: Default::default(),
            template: Default::default(),
            threads: Default::default(),
            tags: Default::default(),
            extra: Default::default(),
            debug_meta: Default::default(),
            sdk: Default::default(),
        }
    }
}

impl<'a> Event<'a> {
    /// Creates a new event with the current timestamp and random id.
    pub fn new() -> Event<'a> {
        Default::default()
    }

    /// Creates a fully owned version of the event.
    pub fn into_owned(self) -> Event<'static> {
        Event {
            event_id: self.event_id,
            level: self.level,
            fingerprint: Cow::Owned(
                self.fingerprint
                    .iter()
                    .map(|x| Cow::Owned(x.to_string()))
                    .collect(),
            ),
            culprit: self.culprit,
            transaction: self.transaction,
            message: self.message,
            logentry: self.logentry,
            logger: self.logger,
            modules: self.modules,
            platform: Cow::Owned(self.platform.into_owned()),
            timestamp: self.timestamp,
            server_name: self.server_name.map(|x| Cow::Owned(x.into_owned())),
            release: self.release.map(|x| Cow::Owned(x.into_owned())),
            dist: self.dist.map(|x| Cow::Owned(x.into_owned())),
            environment: self.environment.map(|x| Cow::Owned(x.into_owned())),
            user: self.user,
            request: self.request,
            contexts: self.contexts,
            breadcrumbs: self.breadcrumbs,
            exception: self.exception,
            stacktrace: self.stacktrace,
            template: self.template,
            threads: self.threads,
            tags: self.tags,
            extra: self.extra,
            debug_meta: Cow::Owned(self.debug_meta.into_owned()),
            sdk: self.sdk.map(|x| Cow::Owned(x.into_owned())),
        }
    }
}

impl fmt::Display for Event<'_> {
    fn fmt(&self, f: &mut fmt::Formatter) -> fmt::Result {
        write!(
            f,
            "Event(id: {}, ts: {})",
            self.event_id,
            crate::utils::to_rfc3339(&self.timestamp)
        )
    }
}

/// Represents a tracing span.
#[derive(Serialize, Deserialize, Debug, Clone, PartialEq)]
pub struct Span {
    /// The ID of the span
    #[serde(default)]
    pub span_id: SpanId,
    /// Determines which trace the span belongs to.
    #[serde(default)]
    pub trace_id: TraceId,
    /// Determines the parent of this span, if any.
    #[serde(default, skip_serializing_if = "Option::is_none")]
    pub parent_span_id: Option<SpanId>,
    /// Determines whether this span is generated in the same process as its parent, if any.
    #[serde(default, skip_serializing_if = "Option::is_none")]
    pub same_process_as_parent: Option<bool>,
    /// Short code identifying the type of operation the span is measuring.
    #[serde(default, skip_serializing_if = "Option::is_none")]
    pub op: Option<String>,
    /// Longer description of the span's operation, which uniquely identifies the span
    /// but is consistent across instances of the span.
    #[serde(default, skip_serializing_if = "Option::is_none")]
    pub description: Option<String>,
    /// The timestamp at the measuring of the span finished.
    #[serde(
        default,
        skip_serializing_if = "Option::is_none",
        with = "ts_rfc3339_opt"
    )]
    pub timestamp: Option<SystemTime>,
    /// The timestamp at the measuring of the span started.
    #[serde(default = "SystemTime::now", with = "ts_seconds_float")]
    pub start_timestamp: SystemTime,
    /// Describes the status of the span (e.g. `ok`, `cancelled`, etc.)
    #[serde(default, skip_serializing_if = "Option::is_none")]
    pub status: Option<SpanStatus>,
    /// Optional tags to be attached to the span.
    #[serde(default, skip_serializing_if = "Map::is_empty")]
    pub tags: Map<String, String>,
    /// Optional extra information to be sent with the span.
    #[serde(default, skip_serializing_if = "Map::is_empty")]
    pub data: Map<String, Value>,
}

impl Default for Span {
    fn default() -> Self {
        Span {
            span_id: Default::default(),
            trace_id: Default::default(),
            timestamp: Default::default(),
            tags: Default::default(),
            start_timestamp: SystemTime::now(),
            description: Default::default(),
            status: Default::default(),
            parent_span_id: Default::default(),
            same_process_as_parent: Default::default(),
            op: Default::default(),
            data: Default::default(),
        }
    }
}

impl Span {
    /// Creates a new span with the current timestamp and random id.
    pub fn new() -> Span {
        Default::default()
    }

    /// Finalizes the span with the provided timestamp.
    pub fn finish_with_timestamp(&mut self, timestamp: SystemTime) {
        self.timestamp = Some(timestamp);
    }

    /// Finalizes the span.
    pub fn finish(&mut self) {
        self.timestamp = Some(SystemTime::now());
    }
}

impl fmt::Display for Span {
    fn fmt(&self, f: &mut fmt::Formatter) -> fmt::Result {
        write!(
            f,
            "Span(id: {}, ts: {})",
            self.span_id,
            crate::utils::to_rfc3339(&self.start_timestamp)
        )
    }
}

/// An error used when parsing `SpanStatus`.
#[derive(Debug, Error)]
#[error("invalid status")]
pub struct ParseStatusError;

/// The status of a Span.
#[derive(Serialize, Deserialize, Debug, Copy, Clone, PartialEq, Eq, Hash)]
#[non_exhaustive]
pub enum SpanStatus {
    /// The operation completed successfully.
    #[serde(rename = "ok")]
    Ok,
    /// Deadline expired before operation could complete.
    #[serde(rename = "deadline_exceeded")]
    DeadlineExceeded,
    /// 401 Unauthorized (actually does mean unauthenticated according to RFC 7235)
    #[serde(rename = "unauthenticated")]
    Unauthenticated,
    /// 403 Forbidden
    #[serde(rename = "permission_denied")]
    PermissionDenied,
    /// 404 Not Found. Some requested entity (file or directory) was not found.
    #[serde(rename = "not_found")]
    NotFound,
    /// 429 Too Many Requests
    #[serde(rename = "resource_exhausted")]
    ResourceExhausted,
    /// Client specified an invalid argument. 4xx.
    #[serde(rename = "invalid_argument")]
    InvalidArgument,
    /// 501 Not Implemented
    #[serde(rename = "unimplemented")]
    Unimplemented,
    /// 503 Service Unavailable
    #[serde(rename = "unavailable")]
    Unavailable,
    /// Other/generic 5xx.
    #[serde(rename = "internal_error")]
    InternalError,
    /// Unknown. Any non-standard HTTP status code.
    #[serde(rename = "unknown_error")]
    UnknownError,
    /// The operation was cancelled (typically by the user).
    #[serde(rename = "cancelled")]
    Cancelled,
    /// Already exists (409)
    #[serde(rename = "already_exists")]
    AlreadyExists,
    /// Operation was rejected because the system is not in a state required for the operation's
    #[serde(rename = "failed_precondition")]
    FailedPrecondition,
    /// The operation was aborted, typically due to a concurrency issue.
    #[serde(rename = "aborted")]
    Aborted,
    /// Operation was attempted past the valid range.
    #[serde(rename = "out_of_range")]
    OutOfRange,
    /// Unrecoverable data loss or corruption
    #[serde(rename = "data_loss")]
    DataLoss,
}

impl str::FromStr for SpanStatus {
    type Err = ParseStatusError;

    fn from_str(s: &str) -> Result<SpanStatus, Self::Err> {
        Ok(match s {
            "ok" => SpanStatus::Ok,
            "deadline_exceeded" => SpanStatus::DeadlineExceeded,
            "unauthenticated" => SpanStatus::Unauthenticated,
            "permission_denied" => SpanStatus::PermissionDenied,
            "not_found" => SpanStatus::NotFound,
            "resource_exhausted" => SpanStatus::ResourceExhausted,
            "invalid_argument" => SpanStatus::InvalidArgument,
            "unimplemented" => SpanStatus::Unimplemented,
            "unavailable" => SpanStatus::Unavailable,
            "internal_error" => SpanStatus::InternalError,
            "unknown_error" => SpanStatus::UnknownError,
            "cancelled" => SpanStatus::Cancelled,
            "already_exists" => SpanStatus::AlreadyExists,
            "failed_precondition" => SpanStatus::FailedPrecondition,
            "aborted" => SpanStatus::Aborted,
            "out_of_range" => SpanStatus::OutOfRange,
            "data_loss" => SpanStatus::DataLoss,
            _ => return Err(ParseStatusError),
        })
    }
}

impl fmt::Display for SpanStatus {
    fn fmt(&self, f: &mut fmt::Formatter<'_>) -> fmt::Result {
        match self {
            SpanStatus::Ok => write!(f, "ok"),
            SpanStatus::DeadlineExceeded => write!(f, "deadline_exceeded"),
            SpanStatus::Unauthenticated => write!(f, "unauthenticated"),
            SpanStatus::PermissionDenied => write!(f, "permission_denied"),
            SpanStatus::NotFound => write!(f, "not_found"),
            SpanStatus::ResourceExhausted => write!(f, "resource_exhausted"),
            SpanStatus::InvalidArgument => write!(f, "invalid_argument"),
            SpanStatus::Unimplemented => write!(f, "unimplemented"),
            SpanStatus::Unavailable => write!(f, "unavailable"),
            SpanStatus::InternalError => write!(f, "internal_error"),
            SpanStatus::UnknownError => write!(f, "unknown_error"),
            SpanStatus::Cancelled => write!(f, "cancelled"),
            SpanStatus::AlreadyExists => write!(f, "already_exists"),
            SpanStatus::FailedPrecondition => write!(f, "failed_precondition"),
            SpanStatus::Aborted => write!(f, "aborted"),
            SpanStatus::OutOfRange => write!(f, "out_of_range"),
            SpanStatus::DataLoss => write!(f, "data_loss"),
        }
    }
}

/// Represents a tracing transaction.
#[derive(Serialize, Deserialize, Debug, Clone, PartialEq)]
pub struct Transaction<'a> {
    /// The ID of the event
    #[serde(default = "event::default_id", serialize_with = "event::serialize_id")]
    pub event_id: Uuid,
    /// The transaction name.
    #[serde(
        rename = "transaction",
        default,
        skip_serializing_if = "Option::is_none"
    )]
    pub name: Option<String>,
    /// A release identifier.
    #[serde(default, skip_serializing_if = "Option::is_none")]
    pub release: Option<Cow<'a, str>>,
    /// An optional environment identifier.
    #[serde(default, skip_serializing_if = "Option::is_none")]
    pub environment: Option<Cow<'a, str>>,
    /// Optionally user data to be sent along.
    #[serde(default, skip_serializing_if = "Option::is_none")]
    pub user: Option<User>,
    /// Optional tags to be attached to the event.
    #[serde(default, skip_serializing_if = "Map::is_empty")]
    pub tags: Map<String, String>,
    /// Optional extra information to be sent with the event.
    #[serde(default, skip_serializing_if = "Map::is_empty")]
    pub extra: Map<String, Value>,
    /// SDK metadata
    #[serde(default, skip_serializing_if = "Option::is_none")]
    pub sdk: Option<Cow<'a, ClientSdkInfo>>,
    /// A platform identifier for this event.
    #[serde(
        default = "event::default_platform",
        skip_serializing_if = "event::is_default_platform"
    )]
    pub platform: Cow<'a, str>,
    /// The end time of the transaction.
    #[serde(
        default,
        skip_serializing_if = "Option::is_none",
        with = "ts_rfc3339_opt"
    )]
    pub timestamp: Option<SystemTime>,
    /// The start time of the transaction.
    #[serde(default = "SystemTime::now", with = "ts_seconds_float")]
    pub start_timestamp: SystemTime,
    /// The collection of finished spans part of this transaction.
    pub spans: Vec<Span>,
    /// Optional contexts.
    #[serde(
        default,
        skip_serializing_if = "Map::is_empty",
        deserialize_with = "deserialize_contexts"
    )]
    pub contexts: Map<String, Context>,
    /// Optionally HTTP request data to be sent along.
    #[serde(default, skip_serializing_if = "Option::is_none")]
    pub request: Option<Request>,
    /// Optionally the server (or device) name of this event.
    #[serde(default, skip_serializing_if = "Option::is_none")]
    pub server_name: Option<Cow<'a, str>>,
}

impl Default for Transaction<'_> {
    fn default() -> Self {
        Transaction {
            event_id: event::default_id(),
            name: Default::default(),
            user: Default::default(),
            tags: Default::default(),
            extra: Default::default(),
            release: Default::default(),
            environment: Default::default(),
            sdk: Default::default(),
            platform: event::default_platform(),
            timestamp: Default::default(),
            start_timestamp: SystemTime::now(),
            spans: Default::default(),
            contexts: Default::default(),
            request: Default::default(),
            server_name: Default::default(),
        }
    }
}

impl<'a> Transaction<'a> {
    /// Creates a new span transaction the current timestamp and random id.
    pub fn new() -> Transaction<'a> {
        Default::default()
    }

    /// Creates a fully owned version of the transaction.
    pub fn into_owned(self) -> Transaction<'static> {
        Transaction {
            event_id: self.event_id,
            name: self.name,
            user: self.user,
            tags: self.tags,
            extra: self.extra,
            release: self.release.map(|x| Cow::Owned(x.into_owned())),
            environment: self.environment.map(|x| Cow::Owned(x.into_owned())),
            sdk: self.sdk.map(|x| Cow::Owned(x.into_owned())),
            platform: Cow::Owned(self.platform.into_owned()),
            timestamp: self.timestamp,
            start_timestamp: self.start_timestamp,
            spans: self.spans,
            contexts: self.contexts,
            request: self.request,
            server_name: self.server_name.map(|x| Cow::Owned(x.into_owned())),
        }
    }

    /// Finalizes the transaction to be dispatched.
    pub fn finish(&mut self) {
        self.timestamp = Some(SystemTime::now());
    }

    /// Finalizes the transaction to be dispatched with the given end timestamp.
    pub fn finish_with_timestamp(&mut self, timestamp: SystemTime) {
        self.timestamp = Some(timestamp);
    }
}

impl fmt::Display for Transaction<'_> {
    fn fmt(&self, f: &mut fmt::Formatter) -> fmt::Result {
        write!(
            f,
            "Transaction(id: {}, ts: {})",
            self.event_id,
            crate::utils::to_rfc3339(&self.start_timestamp)
        )
    }
}

/// A single [structured log](https://docs.sentry.io/product/explore/logs/).
#[derive(Serialize, Deserialize, Clone, Debug, PartialEq)]
pub struct Log {
    /// The severity of the log (required).
    pub level: LogLevel,
    /// The log body/message (required).
    pub body: String,
    /// The ID of the Trace in which this log happened (required).
    #[serde(default, skip_serializing_if = "Option::is_none")]
    pub trace_id: Option<TraceId>,
    /// The timestamp of the log (required).
<<<<<<< HEAD
    #[serde(with = "ts_rfc3339_opt")]
    pub timestamp: Option<SystemTime>,
=======
    #[serde(with = "ts_seconds_float")]
    pub timestamp: SystemTime,
>>>>>>> 85704c00
    /// The severity number of the log.
    #[serde(default, skip_serializing_if = "Option::is_none")]
    pub severity_number: Option<LogSeverityNumber>,
    /// Additional arbitrary attributes attached to the log.
    #[serde(default, skip_serializing_if = "Map::is_empty")]
    pub attributes: Map<String, LogAttribute>,
}

/// Indicates the severity of a log, according to the
/// OpenTelemetry [`SeverityText`](https://opentelemetry.io/docs/specs/otel/logs/data-model/#field-severitytext) spec.
#[derive(Serialize, Deserialize, Copy, Clone, Debug, PartialEq)]
#[serde(rename_all = "lowercase")]
pub enum LogLevel {
    /// A fine-grained debugging event.
    Trace,
    /// A debugging event.
    Debug,
    /// An informational event. Indicates that an event happened.
    Info,
    /// A warning event. Not an error but is likely more important than an informational event.
    Warn,
    /// An error event. Something went wrong.
    Error,
    /// A fatal error such as application or system crash.
    Fatal,
}

/// A number indicating the severity of a log, according to the OpenTelemetry
/// [`SeverityNumber`](https://opentelemetry.io/docs/specs/otel/logs/data-model/#field-severitynumber) spec.
#[derive(Serialize, Deserialize, Copy, Clone, Debug, PartialEq)]
pub struct LogSeverityNumber(u8);

impl LogSeverityNumber {
    /// The minimum severity number.
    pub const MIN: u8 = 1;
    /// The maximum severity number.
    pub const MAX: u8 = 24;
}

impl TryFrom<u8> for LogSeverityNumber {
    type Error = String;

    fn try_from(value: u8) -> Result<Self, Self::Error> {
        if (LogSeverityNumber::MIN..=LogSeverityNumber::MAX).contains(&value) {
            Ok(Self(value))
        } else {
            Err(format!(
                "Log severity number must be between {} and {}",
                LogSeverityNumber::MIN,
                LogSeverityNumber::MAX
            ))
        }
    }
}

/// An attribute that can be attached to a log.
#[derive(Clone, Debug, PartialEq)]
pub struct LogAttribute(pub Value);

impl<T> From<T> for LogAttribute
where
    Value: From<T>,
{
    fn from(value: T) -> Self {
        Self(Value::from(value))
    }
}

impl Serialize for LogAttribute {
    fn serialize<S>(&self, serializer: S) -> Result<S::Ok, S::Error>
    where
        S: serde::Serializer,
    {
        use serde::ser::SerializeStruct;
        let mut state = serializer.serialize_struct("LogAttribute", 2)?;

        match &self.0 {
            Value::String(s) => {
                state.serialize_field("value", s.as_str())?;
                state.serialize_field("type", "string")?;
            }
            Value::Number(n) => {
                if let Some(i) = n.as_i64() {
                    state.serialize_field("value", &i)?;
                    state.serialize_field("type", "integer")?;
                } else if let Some(f) = n.as_f64() {
                    state.serialize_field("value", &f)?;
                    state.serialize_field("type", "double")?;
                } else {
                    // This should be unreachable, as a `Value::Number` can only be built from an i64, u64 or f64
                    state.serialize_field("value", &n.to_string())?;
                    state.serialize_field("type", "string")?;
                }
            }
            Value::Bool(b) => {
                state.serialize_field("value", &b)?;
                state.serialize_field("type", "boolean")?;
            }
            // For any other type (Null, Array, Object), convert to string with JSON representation
            _ => {
                state.serialize_field("value", &self.0.to_string())?;
                state.serialize_field("type", "string")?;
            }
        }

        state.end()
    }
}

impl<'de> Deserialize<'de> for LogAttribute {
    fn deserialize<D>(deserializer: D) -> Result<Self, D::Error>
    where
        D: serde::Deserializer<'de>,
    {
        use serde::de::{self, MapAccess, Visitor};
        use std::fmt;

        struct LogAttributeVisitor;

        impl<'de> Visitor<'de> for LogAttributeVisitor {
            type Value = LogAttribute;

            fn expecting(&self, formatter: &mut fmt::Formatter) -> fmt::Result {
                formatter.write_str("a LogAttribute with value and type fields")
            }

            fn visit_map<V>(self, mut map: V) -> Result<LogAttribute, V::Error>
            where
                V: MapAccess<'de>,
            {
                let mut value: Option<serde_json::Value> = None;
                let mut type_str: Option<String> = None;

                while let Some(key) = map.next_key::<String>()? {
                    match key.as_str() {
                        "value" => {
                            if value.is_some() {
                                return Err(de::Error::duplicate_field("value"));
                            }
                            value = Some(map.next_value()?);
                        }
                        "type" => {
                            if type_str.is_some() {
                                return Err(de::Error::duplicate_field("type"));
                            }
                            type_str = Some(map.next_value()?);
                        }
                        _ => {
                            // Ignore unknown fields
                            let _: serde_json::Value = map.next_value()?;
                        }
                    }
                }

                let value = value.ok_or_else(|| de::Error::missing_field("value"))?;
                let type_str = type_str.ok_or_else(|| de::Error::missing_field("type"))?;

                match type_str.as_str() {
                    "string" => {
                        if !value.is_string() {
                            return Err(de::Error::custom(
                                "type is 'string' but value is not a string",
                            ));
                        }
                    }
                    "integer" => {
                        if !value.is_i64() {
                            return Err(de::Error::custom(
                                "type is 'integer' but value is not an integer",
                            ));
                        }
                    }
                    "double" => {
                        if !value.is_f64() {
                            return Err(de::Error::custom(
                                "type is 'double' but value is not a double",
                            ));
                        }
                    }
                    "boolean" => {
                        if !value.is_boolean() {
                            return Err(de::Error::custom(
                                "type is 'boolean' but value is not a boolean",
                            ));
                        }
                    }
                    _ => {
                        return Err(de::Error::custom(format!(
                        "expected type to be 'string' | 'integer' | 'double' | 'boolean', found {}",
                        type_str
                    )))
                    }
                }

                Ok(LogAttribute(value))
            }
        }

        deserializer.deserialize_map(LogAttributeVisitor)
    }
}<|MERGE_RESOLUTION|>--- conflicted
+++ resolved
@@ -2130,13 +2130,8 @@
     #[serde(default, skip_serializing_if = "Option::is_none")]
     pub trace_id: Option<TraceId>,
     /// The timestamp of the log (required).
-<<<<<<< HEAD
-    #[serde(with = "ts_rfc3339_opt")]
-    pub timestamp: Option<SystemTime>,
-=======
     #[serde(with = "ts_seconds_float")]
     pub timestamp: SystemTime,
->>>>>>> 85704c00
     /// The severity number of the log.
     #[serde(default, skip_serializing_if = "Option::is_none")]
     pub severity_number: Option<LogSeverityNumber>,
