use sentry_core::{Breadcrumb, TransactionOrSpan};
use tracing_core::{span, Event, Level, Metadata, Subscriber};
use tracing_subscriber::layer::{Context, Layer};
use tracing_subscriber::registry::LookupSpan;

use crate::converters::*;

/// The action that Sentry should perform for a [`Metadata`]
#[derive(Debug, Clone, Copy)]
pub enum EventFilter {
    /// Ignore the [`Event`]
    Ignore,
    /// Create a [`Breadcrumb`] from this [`Event`]
    Breadcrumb,
    /// Create a message [`sentry_core::protocol::Event`] from this [`Event`]
    Event,
    /// Create an exception [`sentry_core::protocol::Event`] from this [`Event`]
    Exception,
}

/// The type of data Sentry should ingest for a [`Event`]
#[derive(Debug)]
#[allow(clippy::large_enum_variant)]
pub enum EventMapping {
    /// Ignore the [`Event`]
    Ignore,
    /// Adds the [`Breadcrumb`] to the Sentry scope.
    Breadcrumb(Breadcrumb),
    /// Captures the [`sentry_core::protocol::Event`] to Sentry.
    Event(sentry_core::protocol::Event<'static>),
}

/// The default event filter.
///
/// By default, an exception event is captured for `error`, a breadcrumb for
/// `warning` and `info`, and `debug` and `trace` logs are ignored.
pub fn default_event_filter(metadata: &Metadata) -> EventFilter {
    match metadata.level() {
        &Level::ERROR => EventFilter::Exception,
        &Level::WARN | &Level::INFO => EventFilter::Breadcrumb,
        &Level::DEBUG | &Level::TRACE => EventFilter::Ignore,
    }
}

/// The default span filter.
///
/// By default, spans at the `error`, `warning`, and `info`
/// levels are captured
pub fn default_span_filter(metadata: &Metadata) -> bool {
    matches!(
        metadata.level(),
        &Level::ERROR | &Level::WARN | &Level::INFO
    )
}

type EventMapper<S> = Box<dyn Fn(&Event, Context<'_, S>) -> EventMapping + Send + Sync>;

/// Provides a tracing layer that dispatches events to sentry
pub struct SentryLayer<S> {
    event_filter: Box<dyn Fn(&Metadata) -> EventFilter + Send + Sync>,
    event_mapper: Option<EventMapper<S>>,

    span_filter: Box<dyn Fn(&Metadata) -> bool + Send + Sync>,
}

impl<S> SentryLayer<S> {
    /// Sets a custom event filter function.
    ///
    /// The filter classifies how sentry should handle [`Event`]s based
    /// on their [`Metadata`].
    #[must_use]
    pub fn event_filter<F>(mut self, filter: F) -> Self
    where
        F: Fn(&Metadata) -> EventFilter + Send + Sync + 'static,
    {
        self.event_filter = Box::new(filter);
        self
    }

    /// Sets a custom event mapper function.
    ///
    /// The mapper is responsible for creating either breadcrumbs or events from
    /// [`Event`]s.
    #[must_use]
    pub fn event_mapper<F>(mut self, mapper: F) -> Self
    where
        F: Fn(&Event, Context<'_, S>) -> EventMapping + Send + Sync + 'static,
    {
        self.event_mapper = Some(Box::new(mapper));
        self
    }

    /// Sets a custom span filter function.
    ///
    /// The filter classifies whether sentry should handle [`tracing::Span`]s based
    /// on their [`Metadata`].
    #[must_use]
    pub fn span_filter<F>(mut self, filter: F) -> Self
    where
        F: Fn(&Metadata) -> bool + Send + Sync + 'static,
    {
        self.span_filter = Box::new(filter);
        self
    }
}

impl<S> Default for SentryLayer<S>
where
    S: Subscriber + for<'a> LookupSpan<'a>,
{
    fn default() -> Self {
        Self {
            event_filter: Box::new(default_event_filter),
            event_mapper: None,

            span_filter: Box::new(default_span_filter),
        }
    }
}

/// Data that is attached to the tracing Spans `extensions`, in order to
/// `finish` the corresponding sentry span `on_close`, and re-set its parent as
/// the *current* span.
struct SentrySpanData {
    sentry_span: TransactionOrSpan,
    parent_sentry_span: Option<TransactionOrSpan>,
}

impl<S> Layer<S> for SentryLayer<S>
where
    S: Subscriber + for<'a> LookupSpan<'a>,
{
    fn on_event(&self, event: &Event, ctx: Context<'_, S>) {
        let item = match &self.event_mapper {
            Some(mapper) => mapper(event, ctx),
            None => match (self.event_filter)(event.metadata()) {
                EventFilter::Ignore => EventMapping::Ignore,
                EventFilter::Breadcrumb => EventMapping::Breadcrumb(breadcrumb_from_event(event)),
                EventFilter::Event => EventMapping::Event(event_from_event(event, ctx)),
                EventFilter::Exception => EventMapping::Event(exception_from_event(event, ctx)),
            },
        };

        match item {
            EventMapping::Event(event) => {
                sentry_core::capture_event(event);
            }
            EventMapping::Breadcrumb(breadcrumb) => sentry_core::add_breadcrumb(breadcrumb),
            _ => (),
        }
    }

    /// When a new Span gets created, run the filter and start a new sentry span
    /// if it passes, setting it as the *current* sentry span.
    fn on_new_span(&self, attrs: &span::Attributes<'_>, id: &span::Id, ctx: Context<'_, S>) {
        let span = match ctx.span(id) {
            Some(span) => span,
            None => return,
        };

        if !(self.span_filter)(span.metadata()) {
            return;
        }

        let (description, _data) = extract_span_data(attrs);
        let op = span.name();
        let description = description.as_deref().unwrap_or("");

        let parent_sentry_span = sentry_core::configure_scope(|s| s.get_span());
        let sentry_span: sentry_core::TransactionOrSpan = match &parent_sentry_span {
            Some(parent) => parent.start_child(op, description).into(),
            None => {
                let ctx = sentry_core::TransactionContext::new(description, op);
                sentry_core::start_transaction(ctx).into()
            }
        };
        sentry_core::configure_scope(|scope| scope.set_span(Some(sentry_span.clone())));

        let mut extensions = span.extensions_mut();
        extensions.insert(SentrySpanData {
            sentry_span,
            parent_sentry_span,
        });
    }

    /// When a span gets closed, finish the underlying sentry span, and set back
    /// its parent as the *current* sentry span.
    fn on_close(&self, id: span::Id, ctx: Context<'_, S>) {
        let span = match ctx.span(&id) {
            Some(span) => span,
            None => return,
        };

        let mut extensions = span.extensions_mut();
        let SentrySpanData {
            sentry_span,
            parent_sentry_span,
        } = match extensions.remove::<SentrySpanData>() {
            Some(data) => data,
            None => return,
        };

        sentry_span.finish();
        sentry_core::configure_scope(|scope| scope.set_span(parent_sentry_span));
    }

    /// Implement the writing of extra data to span
    fn on_record(&self, span: &span::Id, values: &span::Record<'_>, ctx: Context<'_, S>) {
        let span = match ctx.span(span) {
            Some(s) => s,
            _ => return,
        };

        let mut extensions = span.extensions_mut();
        let span = match extensions.get_mut::<SentrySpanData>() {
            Some(t) => &t.sentry_span,
            _ => return,
        };

        let mut data = FieldVisitor::default();
        values.record(&mut data);

<<<<<<< HEAD
        for (key, value) in data.0 {
            span.set_data(&key, value);
=======
        for (key, value) in data.json_values {
            trace.span.data.insert(key, value);
        }
    }
}

/// Timing informations for a given Span
#[derive(Clone, Copy, Debug)]
pub struct Timings {
    /// The time the span was first entered
    pub start_time: SystemTime,
    /// The time the span was last entered
    pub end_time: SystemTime,
    /// The total busy time for this span, in nanoseconds
    pub busy: u64,
    /// The total idle time for this span, in nanoseconds
    pub idle: u64,
}

/// Private internal state for a Span
///
/// Every Span that passes the `span_filter` has
/// an instance of this struct attached as an extension.
/// It is used to store transient informations while the
/// Span is being built such as the incomplete protocol::Span
/// as well as finished children Spans.
pub(crate) struct Trace {
    pub(crate) span: protocol::Span,
    spans: Vec<protocol::Span>,

    // From the tracing-subscriber implementation of span timings,
    // with additional SystemTime informations to reconstruct the UTC
    // times needed by Sentry
    idle: u64,
    busy: u64,
    last: Instant,
    first: SystemTime,
    last_sys: SystemTime,
}

impl Trace {
    fn new(span: protocol::Span) -> Self {
        Trace {
            span,
            spans: Vec::new(),

            idle: 0,
            busy: 0,
            last: Instant::now(),
            first: SystemTime::now(),
            last_sys: SystemTime::now(),
>>>>>>> 0f8f4b5d
        }
    }
}

/// Creates a default Sentry layer
pub fn layer<S>() -> SentryLayer<S>
where
    S: Subscriber + for<'a> LookupSpan<'a>,
{
    Default::default()
}<|MERGE_RESOLUTION|>--- conflicted
+++ resolved
@@ -220,62 +220,8 @@
         let mut data = FieldVisitor::default();
         values.record(&mut data);
 
-<<<<<<< HEAD
-        for (key, value) in data.0 {
+        for (key, value) in data.json_values {
             span.set_data(&key, value);
-=======
-        for (key, value) in data.json_values {
-            trace.span.data.insert(key, value);
-        }
-    }
-}
-
-/// Timing informations for a given Span
-#[derive(Clone, Copy, Debug)]
-pub struct Timings {
-    /// The time the span was first entered
-    pub start_time: SystemTime,
-    /// The time the span was last entered
-    pub end_time: SystemTime,
-    /// The total busy time for this span, in nanoseconds
-    pub busy: u64,
-    /// The total idle time for this span, in nanoseconds
-    pub idle: u64,
-}
-
-/// Private internal state for a Span
-///
-/// Every Span that passes the `span_filter` has
-/// an instance of this struct attached as an extension.
-/// It is used to store transient informations while the
-/// Span is being built such as the incomplete protocol::Span
-/// as well as finished children Spans.
-pub(crate) struct Trace {
-    pub(crate) span: protocol::Span,
-    spans: Vec<protocol::Span>,
-
-    // From the tracing-subscriber implementation of span timings,
-    // with additional SystemTime informations to reconstruct the UTC
-    // times needed by Sentry
-    idle: u64,
-    busy: u64,
-    last: Instant,
-    first: SystemTime,
-    last_sys: SystemTime,
-}
-
-impl Trace {
-    fn new(span: protocol::Span) -> Self {
-        Trace {
-            span,
-            spans: Vec::new(),
-
-            idle: 0,
-            busy: 0,
-            last: Instant::now(),
-            first: SystemTime::now(),
-            last_sys: SystemTime::now(),
->>>>>>> 0f8f4b5d
         }
     }
 }
