//! This crate adds a middleware for [`actix-web`](https://actix.rs/) that captures errors and
//! report them to `Sentry`.
//!
//! To use this middleware just configure Sentry and then add it to your actix web app as a
//! middleware.  Because actix is generally working with non sendable objects and highly concurrent
//! this middleware creates a new hub per request.  As a result many of the sentry integrations
//! such as breadcrumbs do not work unless you bind the actix hub.
//!
//! # Example
//!
//! ```no_run
//! use std::env;
//! use std::io;
//!
//! use actix_web::{get, App, Error, HttpRequest, HttpServer};
//! use sentry::Level;
//!
//! #[get("/")]
//! async fn failing(_req: HttpRequest) -> Result<String, Error> {
//!     Err(io::Error::new(io::ErrorKind::Other, "An error happens here").into())
//! }
//!
//! #[actix_web::main]
//! async fn main() -> io::Result<()> {
//!     let _guard = sentry::init(());
//!     env::set_var("RUST_BACKTRACE", "1");
//!
//!     HttpServer::new(|| {
//!         App::new()
//!             .wrap(sentry_actix::Sentry::new())
//!             .service(failing)
//!     })
//!     .bind("127.0.0.1:3001")?
//!     .run()
//!     .await?;
//!
//!     Ok(())
//! }
//! ```
//!
//! # Reusing the Hub
//!
//! This integration will automatically update the current Hub instance. For example,
//! the following will capture a message in the current request's Hub:
//!
//! ```
//! # fn test(req: &actix_web::HttpRequest) {
//! use sentry::Level;
//! sentry::capture_message("Something is not well", Level::Warning);
//! # }
//! ```

#![doc(html_favicon_url = "https://sentry-brand.storage.googleapis.com/favicon.ico")]
#![doc(html_logo_url = "https://sentry-brand.storage.googleapis.com/sentry-glyph-black.png")]
#![warn(missing_docs)]
#![allow(clippy::needless_doctest_main)]
#![allow(deprecated)]
#![allow(clippy::type_complexity)]

use std::borrow::Cow;
use std::pin::Pin;
use std::sync::Arc;

use actix_web::dev::{Service, ServiceRequest, ServiceResponse, Transform};
use actix_web::Error;
use futures_util::future::{ok, Future, Ready};
use futures_util::FutureExt;

use sentry_core::protocol::{ClientSdkPackage, Event, Request};
use sentry_core::{Hub, SentryFutureExt};

/// A helper construct that can be used to reconfigure and build the middleware.
pub struct SentryBuilder {
    middleware: Sentry,
}

impl SentryBuilder {
    /// Finishes the building and returns a middleware
    pub fn finish(self) -> Sentry {
        self.middleware
    }

    /// Reconfigures the middleware so that it uses a specific hub instead of the default one.
    pub fn with_hub(mut self, hub: Arc<Hub>) -> Self {
        self.middleware.hub = Some(hub);
        self
    }

    /// Reconfigures the middleware so that it uses a specific hub instead of the default one.
    pub fn with_default_hub(mut self) -> Self {
        self.middleware.hub = None;
        self
    }

    /// If configured the sentry id is attached to a X-Sentry-Event header.
    pub fn emit_header(mut self, val: bool) -> Self {
        self.middleware.emit_header = val;
        self
    }

    /// Enables or disables error reporting.
    ///
    /// The default is to report all errors.
    pub fn capture_server_errors(mut self, val: bool) -> Self {
        self.middleware.capture_server_errors = val;
        self
    }
}

/// Reports certain failures to Sentry.
#[derive(Clone)]
pub struct Sentry {
    hub: Option<Arc<Hub>>,
    emit_header: bool,
    capture_server_errors: bool,
}

impl Sentry {
    /// Creates a new sentry middleware.
    pub fn new() -> Self {
        Sentry {
            hub: None,
            emit_header: false,
            capture_server_errors: true,
        }
    }

    /// Creates a new middleware builder.
    pub fn builder() -> SentryBuilder {
        Sentry::new().into_builder()
    }

    /// Converts the middleware into a builder.
    pub fn into_builder(self) -> SentryBuilder {
        SentryBuilder { middleware: self }
    }
}

impl Default for Sentry {
    fn default() -> Self {
        Sentry::new()
    }
}

impl<S, B> Transform<S> for Sentry
where
    S: Service<Request = ServiceRequest, Response = ServiceResponse<B>, Error = Error>,
    S::Future: 'static,
{
    type Request = ServiceRequest;
    type Response = ServiceResponse<B>;
    type Error = Error;
    type Transform = SentryMiddleware<S>;
    type InitError = ();
    type Future = Ready<Result<Self::Transform, Self::InitError>>;

    fn new_transform(&self, service: S) -> Self::Future {
        ok(SentryMiddleware {
            service,
            inner: self.clone(),
        })
    }
}

/// The middleware for individual services.
pub struct SentryMiddleware<S> {
    service: S,
    inner: Sentry,
}

impl<S, B> Service for SentryMiddleware<S>
where
    S: Service<Request = ServiceRequest, Response = ServiceResponse<B>, Error = Error>,
    S::Future: 'static,
{
    type Request = ServiceRequest;
    type Response = ServiceResponse<B>;
    type Error = Error;
    type Future = Pin<Box<dyn Future<Output = Result<Self::Response, Self::Error>>>>;

    fn poll_ready(
        &mut self,
        cx: &mut std::task::Context<'_>,
    ) -> std::task::Poll<Result<(), Self::Error>> {
        self.service.poll_ready(cx)
    }

    fn call(&mut self, req: ServiceRequest) -> Self::Future {
        let inner = self.inner.clone();
        let hub = Arc::new(Hub::new_from_top(
            inner.hub.clone().unwrap_or_else(Hub::main),
        ));
        let client = hub.client();
        let with_pii = client
            .as_ref()
            .map_or(false, |x| x.options().send_default_pii);

        let (tx, sentry_req) = sentry_request_from_http(&req, with_pii);
        hub.configure_scope(|scope| {
            scope.set_transaction(tx.as_deref());
            scope.add_event_processor(Box::new(move |event| process_event(event, &sentry_req)))
        });

        let fut = self.service.call(req).bind_hub(hub.clone());

        async move {
            // Service errors
            let mut res: Self::Response = match fut.await {
                Ok(res) => res,
                Err(e) => {
                    if inner.capture_server_errors {
                        hub.capture_error(&e);
                    }
                    return Err(e);
                }
            };

            // Response errors
            if inner.capture_server_errors && res.response().status().is_server_error() {
                if let Some(e) = res.response().error() {
                    let event_id = hub.capture_error(e);

                    if inner.emit_header {
                        res.response_mut().headers_mut().insert(
                            "x-sentry-event".parse().unwrap(),
                            event_id.to_simple_ref().to_string().parse().unwrap(),
                        );
                    }
                }
            }

            Ok(res)
        }
        .boxed_local()
    }
}

/// Build a Sentry request struct from the HTTP request
fn sentry_request_from_http(request: &ServiceRequest, with_pii: bool) -> (Option<String>, Request) {
    let transaction = if let Some(name) = request.match_name() {
        Some(String::from(name))
    } else if let Some(pattern) = request.match_pattern() {
        Some(pattern)
    } else {
        None
    };

    let mut sentry_req = Request {
        url: format!(
            "{}://{}{}",
            request.connection_info().scheme(),
            request.connection_info().host(),
            request.uri()
        )
        .parse()
        .ok(),
        method: Some(request.method().to_string()),
        headers: request
            .headers()
            .iter()
            .map(|(k, v)| (k.to_string(), v.to_str().unwrap_or_default().to_string()))
            .collect(),
        ..Default::default()
    };

    // If PII is enabled, include the remote address
    if with_pii {
        if let Some(remote) = request.connection_info().remote_addr() {
            sentry_req.env.insert("REMOTE_ADDR".into(), remote.into());
        }
    };

    (transaction, sentry_req)
}

/// Add request data to a Sentry event
fn process_event(mut event: Event<'static>, request: &Request) -> Option<Event<'static>> {
    // Request
    if event.request.is_none() {
        event.request = Some(request.clone());
    }

    // SDK
    if let Some(sdk) = event.sdk.take() {
        let mut sdk = sdk.into_owned();
        sdk.packages.push(ClientSdkPackage {
            name: "sentry-actix".into(),
            version: env!("CARGO_PKG_VERSION").into(),
        });
        event.sdk = Some(Cow::Owned(sdk));
    }
    Some(event)
}

#[cfg(test)]
mod tests {
    use std::io;

    use actix_web::test::{call_service, init_service, TestRequest};
    use actix_web::{get, web, App, HttpRequest, HttpResponse};
    use futures::executor::block_on;

    use sentry::Level;

    use super::*;

    fn _assert_hub_no_events() {
        if Hub::current().last_event_id().is_some() {
            panic!("Current hub should not have had any events.");
        }
    }

    fn _assert_hub_has_events() {
        Hub::current()
            .last_event_id()
            .expect("Current hub should have had events.");
    }

    /// Test explicit events sent to the current Hub inside an Actix service.
    #[actix_rt::test]
    async fn test_explicit_events() {
        let events = sentry::test::with_captured_events(|| {
            block_on(async {
                let service = || {
                    // Current Hub should have no events
                    _assert_hub_no_events();

                    sentry::capture_message("Message", Level::Warning);

                    // Current Hub should have the event
                    _assert_hub_has_events();

                    HttpResponse::Ok()
                };

                let mut app = init_service(
                    App::new()
                        .wrap(Sentry::builder().with_hub(Hub::current()).finish())
                        .service(web::resource("/test").to(service)),
                )
                .await;

                // Call the service twice (sequentially) to ensure the middleware isn't sticky
                for _ in 0..2 {
                    let req = TestRequest::get().uri("/test").to_request();
                    let res = call_service(&mut app, req).await;
                    assert!(res.status().is_success());
                }
            })
        });

        assert_eq!(events.len(), 2);
        for event in events {
            let request = event.request.expect("Request should be set.");
            assert_eq!(event.transaction, Some("/test".into()));
            assert_eq!(event.message, Some("Message".into()));
            assert_eq!(event.level, Level::Warning);
            assert_eq!(request.method, Some("GET".into()));
        }
    }

    /// Ensures errors returned in the Actix service trigger an event.
    #[actix_rt::test]
    async fn test_response_errors() {
        let events = sentry::test::with_captured_events(|| {
            block_on(async {
                #[get("/test")]
                async fn failing(_req: HttpRequest) -> Result<String, Error> {
                    // Current hub should have no events
                    _assert_hub_no_events();

                    Err(io::Error::new(io::ErrorKind::Other, "Test Error").into())
                }

                let mut app = init_service(
                    App::new()
                        .wrap(Sentry::builder().with_hub(Hub::current()).finish())
                        .service(failing),
                )
                .await;

                // Call the service twice (sequentially) to ensure the middleware isn't sticky
                for _ in 0..2 {
                    let req = TestRequest::get().uri("/test").to_request();
                    let res = call_service(&mut app, req).await;
                    assert!(res.status().is_server_error());
                }
            })
        });

        assert_eq!(events.len(), 2);
        for event in events {
            let request = event.request.expect("Request should be set.");
            assert_eq!(event.transaction, Some("failing".into())); // Transaction name is the name of the function
            assert_eq!(event.message, None);
            assert_eq!(event.exception.values[0].ty, String::from("Custom"));
            assert_eq!(event.exception.values[0].value, Some("Test Error".into()));
            assert_eq!(event.level, Level::Error);
            assert_eq!(request.method, Some("GET".into()));
        }
    }

<<<<<<< HEAD
    /// Ensures transaction name can be overridden in handler scope.
    #[actix_rt::test]
    async fn test_override_transaction_name() {
        let events = sentry::test::with_captured_events(|| {
            block_on(async {
                #[get("/test")]
                async fn original_transaction(_req: HttpRequest) -> Result<String, Error> {
                    // Override transaction name
                    sentry::configure_scope(|scope| scope.set_transaction(Some("new_transaction")));
                    Err(io::Error::new(io::ErrorKind::Other, "Test Error").into())
                }
=======
    /// Ensures client errors (4xx) are not captured.
    #[actix_rt::test]
    async fn test_client_errors_discarded() {
        let events = sentry::test::with_captured_events(|| {
            block_on(async {
                let service = || HttpResponse::NotFound();
>>>>>>> c2ed552b

                let mut app = init_service(
                    App::new()
                        .wrap(Sentry::builder().with_hub(Hub::current()).finish())
<<<<<<< HEAD
                        .service(original_transaction),
=======
                        .service(web::resource("/test").to(service)),
>>>>>>> c2ed552b
                )
                .await;

                let req = TestRequest::get().uri("/test").to_request();
                let res = call_service(&mut app, req).await;
<<<<<<< HEAD
                assert!(res.status().is_server_error());
            })
        });

        assert_eq!(events.len(), 1);
        let event = events[0].clone();
        let request = event.request.expect("Request should be set.");
        assert_eq!(event.transaction, Some("new_transaction".into())); // Transaction name is overridden by handler
        assert_eq!(event.message, None);
        assert_eq!(event.exception.values[0].ty, String::from("Custom"));
        assert_eq!(event.exception.values[0].value, Some("Test Error".into()));
        assert_eq!(event.level, Level::Error);
        assert_eq!(request.method, Some("GET".into()));
=======
                assert!(res.status().is_client_error());
            })
        });

        assert!(events.is_empty());
>>>>>>> c2ed552b
    }
}<|MERGE_RESOLUTION|>--- conflicted
+++ resolved
@@ -400,7 +400,29 @@
         }
     }
 
-<<<<<<< HEAD
+    /// Ensures client errors (4xx) are not captured.
+    #[actix_rt::test]
+    async fn test_client_errors_discarded() {
+        let events = sentry::test::with_captured_events(|| {
+            block_on(async {
+                let service = || HttpResponse::NotFound();
+
+                let mut app = init_service(
+                    App::new()
+                        .wrap(Sentry::builder().with_hub(Hub::current()).finish())
+                        .service(web::resource("/test").to(service)),
+                )
+                .await;
+
+                let req = TestRequest::get().uri("/test").to_request();
+                let res = call_service(&mut app, req).await;
+                assert!(res.status().is_client_error());
+            })
+        });
+
+        assert!(events.is_empty());
+    }
+
     /// Ensures transaction name can be overridden in handler scope.
     #[actix_rt::test]
     async fn test_override_transaction_name() {
@@ -412,29 +434,16 @@
                     sentry::configure_scope(|scope| scope.set_transaction(Some("new_transaction")));
                     Err(io::Error::new(io::ErrorKind::Other, "Test Error").into())
                 }
-=======
-    /// Ensures client errors (4xx) are not captured.
-    #[actix_rt::test]
-    async fn test_client_errors_discarded() {
-        let events = sentry::test::with_captured_events(|| {
-            block_on(async {
-                let service = || HttpResponse::NotFound();
->>>>>>> c2ed552b
 
                 let mut app = init_service(
                     App::new()
                         .wrap(Sentry::builder().with_hub(Hub::current()).finish())
-<<<<<<< HEAD
                         .service(original_transaction),
-=======
-                        .service(web::resource("/test").to(service)),
->>>>>>> c2ed552b
                 )
                 .await;
 
                 let req = TestRequest::get().uri("/test").to_request();
                 let res = call_service(&mut app, req).await;
-<<<<<<< HEAD
                 assert!(res.status().is_server_error());
             })
         });
@@ -448,12 +457,5 @@
         assert_eq!(event.exception.values[0].value, Some("Test Error".into()));
         assert_eq!(event.level, Level::Error);
         assert_eq!(request.method, Some("GET".into()));
-=======
-                assert!(res.status().is_client_error());
-            })
-        });
-
-        assert!(events.is_empty());
->>>>>>> c2ed552b
     }
 }