[package]
name = "sentry"
version = "0.24.3"
authors = ["Sentry <hello@sentry.io>"]
license = "Apache-2.0"
readme = "README.md"
repository = "https://github.com/getsentry/sentry-rust"
homepage = "https://sentry.io/welcome/"
description = """
Sentry (getsentry.com) client for rust ;)
"""
edition = "2018"
autoexamples = true

# To build locally:
# RUSTDOCFLAGS="--cfg doc_cfg" cargo +nightly doc --all-features --open
[package.metadata.docs.rs]
all-features = true
# Defines the configuration attribute `doc_cfg` in order to expose feature-gated docs.
rustdoc-args = ["--cfg", "doc_cfg"]

[features]
default = ["backtrace", "contexts", "panic", "transport"]

# default integrations
backtrace = ["sentry-backtrace"]
contexts = ["sentry-contexts"]
panic = ["sentry-panic"]
# other integrations
anyhow = ["sentry-anyhow"]
debug-images = ["sentry-debug-images"]
log = ["sentry-log"]
slog = ["sentry-slog"]
tower = ["sentry-tower"]
tracing = ["sentry-tracing"]
# other features
test = ["sentry-core/test"]
debug-logs = ["log_", "sentry-core/debug-logs"]
# transports
transport = ["reqwest", "native-tls"]
reqwest = ["reqwest_", "httpdate", "tokio"]
curl = ["curl_", "httpdate"]
surf-h1 = ["surf_/h1-client", "httpdate"]
surf = ["surf_/curl-client", "httpdate", "tokio"]
native-tls = ["reqwest_/default-tls"]
rustls = ["reqwest_/rustls-tls"]
ureq = ["ureq_/tls", "httpdate"]
ureq-native-tls = ["ureq_/native-tls", "httpdate"]

[dependencies]
sentry-core = { version = "0.24.3", path = "../sentry-core", features = ["client"] }
sentry-anyhow = { version = "0.24.3", path = "../sentry-anyhow", optional = true }
sentry-backtrace = { version = "0.24.3", path = "../sentry-backtrace", optional = true }
sentry-contexts = { version = "0.24.3", path = "../sentry-contexts", optional = true }
sentry-debug-images = { version = "0.24.3", path = "../sentry-debug-images", optional = true }
sentry-log = { version = "0.24.3", path = "../sentry-log", optional = true }
sentry-panic = { version = "0.24.3", path = "../sentry-panic", optional = true }
sentry-slog = { version = "0.24.3", path = "../sentry-slog", optional = true }
sentry-tower = { version = "0.24.3", path = "../sentry-tower", optional = true }
sentry-tracing = { version = "0.24.3", path = "../sentry-tracing", optional = true }
log_ = { package = "log", version = "0.4.8", optional = true, features = ["std"] }
reqwest_ = { package = "reqwest", version = "0.11", optional = true, features = ["blocking", "json"], default-features = false }
curl_ = { package = "curl", version = "0.4.25", optional = true }
httpdate = { version = "1.0.0", optional = true }
surf_ = { package = "surf", version = "2.0.0", optional = true, default-features = false }
serde_json = { version = "1.0.48", optional = true }
tokio = { version = "1.0", features = ["rt"], optional = true }
ureq_ = { package = "ureq", version = "2.3.0", optional = true, default-features = false }

[dev-dependencies]
sentry-anyhow = { path = "../sentry-anyhow" }
sentry-log = { path = "../sentry-log" }
sentry-slog = { path = "../sentry-slog" }
sentry-tower = { path = "../sentry-tower" }
sentry-tracing = { path = "../sentry-tracing" }
log_ = { package = "log", version = "0.4.8", features = ["std"] }
slog_ = { package = "slog", version = "2.5.2" }
tower_ = { package = "tower", version = "0.4", features = ["util"] }
tracing_ = { package = "tracing", version = "0.1" }
<<<<<<< HEAD
tracing-subscriber = { version = "0.3", features = ["fmt", "tracing-log"] }
actix-web = { version = "3", default-features = false }
=======
tracing-subscriber = { version = "0.2", features = ["fmt", "tracing-log"] }
actix-web = { version = "4.0.0-beta", default-features = false }
>>>>>>> 8c3fa137
tokio = { version = "1.0", features = ["macros"] }
pretty_env_logger = "0.4.0"
anyhow_ = { package = "anyhow", version = "1.0.30" }<|MERGE_RESOLUTION|>--- conflicted
+++ resolved
@@ -73,17 +73,12 @@
 sentry-slog = { path = "../sentry-slog" }
 sentry-tower = { path = "../sentry-tower" }
 sentry-tracing = { path = "../sentry-tracing" }
+actix-web = { version = "4", default-features = false }
+anyhow_ = { package = "anyhow", version = "1.0.30" }
 log_ = { package = "log", version = "0.4.8", features = ["std"] }
+pretty_env_logger = "0.4.0"
 slog_ = { package = "slog", version = "2.5.2" }
+tokio = { version = "1.0", features = ["macros"] }
 tower_ = { package = "tower", version = "0.4", features = ["util"] }
 tracing_ = { package = "tracing", version = "0.1" }
-<<<<<<< HEAD
-tracing-subscriber = { version = "0.3", features = ["fmt", "tracing-log"] }
-actix-web = { version = "3", default-features = false }
-=======
-tracing-subscriber = { version = "0.2", features = ["fmt", "tracing-log"] }
-actix-web = { version = "4.0.0-beta", default-features = false }
->>>>>>> 8c3fa137
-tokio = { version = "1.0", features = ["macros"] }
-pretty_env_logger = "0.4.0"
-anyhow_ = { package = "anyhow", version = "1.0.30" }+tracing-subscriber = { version = "0.3", features = ["fmt", "tracing-log"] }