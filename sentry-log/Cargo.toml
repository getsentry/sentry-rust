[package]
name = "sentry-log"
version = "0.41.0"
authors = ["Sentry <hello@sentry.io>"]
license = "MIT"
readme = "README.md"
repository = "https://github.com/getsentry/sentry-rust"
homepage = "https://sentry.io/welcome/"
description = """
Sentry integration for log and env_logger crates.
"""
edition = "2021"
rust-version = "1.81"

[features]
default = []
logs = ["sentry-core/logs"]

[dependencies]
<<<<<<< HEAD
sentry-core = { version = "0.40.0", path = "../sentry-core" }
log = { version = "0.4.8", features = ["std", "kv"] }
=======
sentry-core = { version = "0.41.0", path = "../sentry-core" }
log = { version = "0.4.8", features = ["std"] }
>>>>>>> f4245f1a

[dev-dependencies]
sentry = { path = "../sentry", default-features = false, features = ["test"] }
pretty_env_logger = "0.5.0"<|MERGE_RESOLUTION|>--- conflicted
+++ resolved
@@ -17,13 +17,8 @@
 logs = ["sentry-core/logs"]
 
 [dependencies]
-<<<<<<< HEAD
-sentry-core = { version = "0.40.0", path = "../sentry-core" }
+sentry-core = { version = "0.41.0", path = "../sentry-core" }
 log = { version = "0.4.8", features = ["std", "kv"] }
-=======
-sentry-core = { version = "0.41.0", path = "../sentry-core" }
-log = { version = "0.4.8", features = ["std"] }
->>>>>>> f4245f1a
 
 [dev-dependencies]
 sentry = { path = "../sentry", default-features = false, features = ["test"] }
