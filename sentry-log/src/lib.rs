--- conflicted
+++ resolved
@@ -53,19 +53,12 @@
 //! use sentry_log::LogFilter;
 //!
 //! let logger = sentry_log::SentryLogger::new().filter(|md| match md.level() {
-<<<<<<< HEAD
-//!     log::Level::Error => LogFilter::Event | LogFilter::Log,
-=======
 //!     log::Level::Error => LogFilter::Event,
->>>>>>> 3b78cf86
 //!     log::Level::Warn => LogFilter::Breadcrumb | LogFilter::Log,
 //!     _ => LogFilter::Ignore,
 //! });
 //! ```
 //!
-<<<<<<< HEAD
-//! If you're using a custom record mapper instead of a filter, use `RecordMapping::Combined`.
-=======
 //! If you're using a custom record mapper instead of a filter, you can return a `Vec<RecordMapping>`
 //! from your mapper function to send multiple items to Sentry from a single log record:
 //!
@@ -86,7 +79,6 @@
 //!     }
 //! });
 //! ```
->>>>>>> 3b78cf86
 
 #![doc(html_favicon_url = "https://sentry-brand.storage.googleapis.com/favicon.ico")]
 #![doc(html_logo_url = "https://sentry-brand.storage.googleapis.com/sentry-glyph-black.png")]
